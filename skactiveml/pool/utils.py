--- conflicted
+++ resolved
@@ -5,11 +5,7 @@
 from sklearn import clone
 from sklearn.exceptions import NotFittedError
 from sklearn.metrics import pairwise_kernels
-<<<<<<< HEAD
-from sklearn.utils.validation import check_array
-=======
 from sklearn.utils.validation import check_array, check_consistent_length
->>>>>>> 3462d85d
 
 from ..base import SkactivemlClassifier
 from ..classifier import ParzenWindowClassifier
@@ -112,8 +108,7 @@
         # Check and use partial fit if applicable
         check_type(self.ignore_partial_fit, "ignore_partial_fit", bool)
         self.use_partial_fit = (
-                hasattr(self.clf,
-                        "partial_fit") and not self.ignore_partial_fit
+            hasattr(self.clf, "partial_fit") and not self.ignore_partial_fit
         )
 
         check_type(self.enforce_unique_samples, "enforce_unique_samples", bool)
@@ -149,9 +144,7 @@
             self.clf_.metric = "precomputed"
             self.clf_.metric_dict = {}
 
-    def precompute(
-            self, idx_fit, idx_pred, fit_params="all", pred_params="all"
-    ):
+    def precompute(self, idx_fit, idx_pred, fit_params="all", pred_params="all"):
         """
         Function to describe for which samples we should precompute something.
         Will be internally handled differently for different classifiers. The
@@ -185,15 +178,11 @@
                 idx_fit_ = idx_fit
             elif fit_params == "labeled":
                 idx_fit_ = idx_fit[
-                    is_labeled(
-                        self.y[idx_fit], missing_label=self.missing_label_
-                    )
+                    is_labeled(self.y[idx_fit], missing_label=self.missing_label_)
                 ]
             elif fit_params == "unlabeled":
                 idx_fit_ = idx_fit[
-                    is_unlabeled(
-                        self.y[idx_fit], missing_label=self.missing_label_
-                    )
+                    is_unlabeled(self.y[idx_fit], missing_label=self.missing_label_)
                 ]
             else:
                 raise ValueError(f"`fit_params`== {fit_params} not defined")
@@ -202,15 +191,11 @@
                 idx_pred_ = idx_pred
             elif pred_params == "labeled":
                 idx_pred_ = idx_pred[
-                    is_labeled(
-                        self.y[idx_pred], missing_label=self.missing_label_
-                    )
+                    is_labeled(self.y[idx_pred], missing_label=self.missing_label_)
                 ]
             elif pred_params == "unlabeled":
                 idx_pred_ = idx_pred[
-                    is_unlabeled(
-                        self.y[idx_pred], missing_label=self.missing_label_
-                    )
+                    is_unlabeled(self.y[idx_pred], missing_label=self.missing_label_)
                 ]
             else:
                 raise ValueError(f"`pred_params`== {pred_params} not defined")
@@ -251,9 +236,7 @@
         """
         # check idx
         idx = check_array(idx, ensure_2d=False, dtype=int)
-        idx = check_indices(
-            idx, self.X, dim=0, unique=self.enforce_unique_samples
-        )
+        idx = check_indices(idx, self.X, dim=0, unique=self.enforce_unique_samples)
 
         # check set_base_clf
         check_type(set_base_clf, "set_base_clf", bool)
@@ -269,9 +252,7 @@
 
         # check sample_weight
         if sample_weight is None:
-            sample_weight = self._copy_sw(
-                self._get_sw(self.sample_weight, idx=idx)
-            )
+            sample_weight = self._copy_sw(self._get_sw(self.sample_weight, idx=idx))
             # TODO deepcopy
         else:
             sample_weight = check_array(sample_weight, ensure_2d=False)
@@ -301,12 +282,12 @@
         return self
 
     def partial_fit(
-            self,
-            idx,
-            y=None,
-            sample_weight=None,
-            use_base_clf=False,
-            set_base_clf=False,
+        self,
+        idx,
+        y=None,
+        sample_weight=None,
+        use_base_clf=False,
+        set_base_clf=False,
     ):
         """Update the fitted model using additional samples in `self.X[idx]`
         and y as class labels.
@@ -366,13 +347,9 @@
         if y is None:
             add_y = self.y[add_idx]
             if is_unlabeled(add_y, missing_label=self.missing_label_).all():
-                warnings.warn(
-                    "All labels are of `missing_label` in " "`partial_fit`."
-                )
-        else:
-            add_y = check_array(
-                y, ensure_2d=False, force_all_finite="allow-nan"
-            )
+                warnings.warn("All labels are of `missing_label` in " "`partial_fit`.")
+        else:
+            add_y = check_array(y, ensure_2d=False, force_all_finite="allow-nan")
             check_consistent_length(add_idx, add_y)
 
         # check sample_weight
@@ -561,6 +538,4 @@
         if sample_weight is not None and sample_weight_add is not None:
             return np.concatenate([sample_weight, sample_weight_add], axis=0)
         else:
-            raise ValueError(
-                "All `sample_weight` must be either None or " "given."
-            )+            raise ValueError("All `sample_weight` must be either None or " "given.")