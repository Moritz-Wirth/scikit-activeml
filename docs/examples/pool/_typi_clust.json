--- conflicted
+++ resolved
@@ -6,11 +6,7 @@
     "category" : "Others",
     "template" : "examples/template_pool.py",
     "tags" : ["pool", "regression", "classification", "single-annotator"],
-<<<<<<< HEAD
-    "title" : "Typical Clustering",
-=======
     "title" : "Typical Clustering (TypiClust)",
->>>>>>> f8d4fe61
     "refs" : ["hacohen2022active"],
     "sequence" : ["title", "text_0", "plot", "refs"],
     "text_0" : "",
