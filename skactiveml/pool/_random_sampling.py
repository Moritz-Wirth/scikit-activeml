import numpy as np
from sklearn.utils.multiclass import type_of_target

from ..base import SingleAnnotatorPoolQueryStrategy
from ..utils import MISSING_LABEL, simple_batch


class RandomSampling(SingleAnnotatorPoolQueryStrategy):
    """Random Sampling (RS)

    This class implements random sampling as a lower baseline for other query
    strategies.

    Parameters
    ----------
    missing_label : scalar or string or np.nan or None, default=np.nan
        Value to represent a missing label.
    random_state : int or RandomState instance, default=None
        Random state for candidate selection.
    """

    def __init__(self, missing_label=MISSING_LABEL, random_state=None):
        super().__init__(
            missing_label=missing_label, random_state=random_state
        )

    def query(
        self, X, y, candidates=None, batch_size=1, return_utilities=False
    ):
        """Determines for which candidate samples labels are to be queried.

        Parameters
        ----------
        X : array-like of shape (n_samples, n_features)
            Training data set, usually complete, i.e., including the labeled
            and unlabeled samples.
        y : array-like of shape (n_samples,)
            Labels of the training data set (possibly including unlabeled ones
            indicated by `self.missing_label`).
        candidates : None or array-like of shape (n_candidates), dtype=int or \
                array-like of shape (n_candidates, n_features), default=None
            - If `candidates` is `None`, the unlabeled samples from
              `(X,y)` are considered as `candidates`.
            - If `candidates` is of shape `(n_candidates,)` and of type
              `int`, `candidates` is considered as the indices of the
              samples in `(X,y)`.
            - If `candidates` is of shape `(n_candidates, *)`, the
              candidate samples are directly given in `candidates` (not
              necessarily contained in `X`). This is not supported by all
              query strategies.
        batch_size : int, default=1
            The number of samples to be selected in one AL cycle.
        return_utilities : bool, default=False
            If `True`, also return the utilities based on the query strategy.

        Returns
        -------
        query_indices : numpy.ndarray of shape (batch_size,)
            The query indices indicate for which candidate sample a label is
            to be queried, e.g., `query_indices[0]` indicates the first
            selected sample.

            - If `candidates` is `None` or of shape
              `(n_candidates,)`, the indexing refers to the samples in
              `X`.
            - If `candidates` is of shape `(n_candidates, n_features)`,
              the indexing refers to the samples in `candidates`.
        utilities : numpy.ndarray of shape (batch_size, n_samples) or \
                numpy.ndarray of shape (batch_size, n_candidates)
            The utilities of samples after each selected sample of the batch,
            e.g., `utilities[0]` indicates the utilities used for selecting
            the first sample (with index `query_indices[0]`) of the batch.
            Utilities for labeled samples will be set to np.nan.
<<<<<<< HEAD
            If candidates is None or of shape (n_candidates), the indexing
            refers to samples in X.
            If candidates is of shape (n_candidates, n_features), the indexing
            refers to samples in candidates.
        """
        is_multilabel = np.array(y).ndim == 2
        #is_multilabel = type_of_target(y) == "multilabel-indicator"  # here doesnt work with nan in array
=======

            - If `candidates` is `None` or of shape
              `(n_candidates,)`, the indexing refers to the samples in
              `X`.
            - If `candidates` is of shape `(n_candidates, n_features)`,
              the indexing refers to the samples in `candidates`.
        """
>>>>>>> 3dc612d3
        X, y, candidates, batch_size, return_utilities = self._validate_data(
            X, y, candidates, batch_size, return_utilities, reset=True, is_multilabel=is_multilabel
        )

        X_cand, mapping = self._transform_candidates(candidates, X, y, is_multilabel=is_multilabel)

        if mapping is None:
            utilities = np.ones(len(X_cand))
        else:
            utilities = np.full(len(X), np.nan)
            utilities[mapping] = np.ones(len(mapping))

        return simple_batch(
            utilities,
            self.random_state_,
            batch_size=batch_size,
            return_utilities=return_utilities,
            method="proportional",
        )<|MERGE_RESOLUTION|>--- conflicted
+++ resolved
@@ -1,5 +1,4 @@
 import numpy as np
-from sklearn.utils.multiclass import type_of_target
 
 from ..base import SingleAnnotatorPoolQueryStrategy
 from ..utils import MISSING_LABEL, simple_batch
@@ -71,15 +70,6 @@
             e.g., `utilities[0]` indicates the utilities used for selecting
             the first sample (with index `query_indices[0]`) of the batch.
             Utilities for labeled samples will be set to np.nan.
-<<<<<<< HEAD
-            If candidates is None or of shape (n_candidates), the indexing
-            refers to samples in X.
-            If candidates is of shape (n_candidates, n_features), the indexing
-            refers to samples in candidates.
-        """
-        is_multilabel = np.array(y).ndim == 2
-        #is_multilabel = type_of_target(y) == "multilabel-indicator"  # here doesnt work with nan in array
-=======
 
             - If `candidates` is `None` or of shape
               `(n_candidates,)`, the indexing refers to the samples in
@@ -87,7 +77,8 @@
             - If `candidates` is of shape `(n_candidates, n_features)`,
               the indexing refers to the samples in `candidates`.
         """
->>>>>>> 3dc612d3
+        is_multilabel = np.array(y).ndim == 2
+
         X, y, candidates, batch_size, return_utilities = self._validate_data(
             X, y, candidates, batch_size, return_utilities, reset=True, is_multilabel=is_multilabel
         )
