"""
The :mod:`skactiveml.base` package implements the base classes for
:mod:`skactiveml`.
"""

import warnings
from abc import ABC, abstractmethod
from copy import deepcopy

import numpy as np
from sklearn.base import BaseEstimator, ClassifierMixin, RegressorMixin
from sklearn.metrics import accuracy_score
from sklearn.utils.multiclass import check_classification_targets
from sklearn.utils.validation import (
    check_array,
    check_consistent_length,
    column_or_1d,
    _check_n_features,
)

from .exceptions import MappingError
from .utils import (
    MISSING_LABEL,
    is_labeled,
    is_unlabeled,
    unlabeled_indices,
    ExtLabelEncoder,
    rand_argmin,
    check_classifier_params,
    check_random_state,
    check_cost_matrix,
    check_scalar,
    check_class_prior,
    check_missing_label,
    check_indices,
)

# '__all__' is necessary to create the sphinx docs.
__all__ = [
    "QueryStrategy",
    "SingleAnnotatorPoolQueryStrategy",
    "MultiAnnotatorPoolQueryStrategy",
    "BudgetManager",
    "SingleAnnotatorStreamQueryStrategy",
    "SkactivemlClassifier",
    "ClassFrequencyEstimator",
    "AnnotatorModelMixin",
    "SkactivemlRegressor",
    "ProbabilisticRegressor",
]


class QueryStrategy(ABC, BaseEstimator):
    """Base class for all query strategies in scikit-activeml.

    Parameters
    ----------
    random_state : int or RandomState instance, optional (default=None)
        Controls the randomness of the estimator.
    """

    def __init__(self, random_state=None):
        self.random_state = random_state

    @abstractmethod
    def query(self, *args, **kwargs):
        """
        Determines the query for active learning based on input arguments.
        """
        raise NotImplementedError


class PoolQueryStrategy(QueryStrategy):
    """Base class for all pool-based active learning query strategies in
    scikit-activeml.

    Parameters
    ----------
    missing_label : scalar or string or np.nan or None, default=np.nan
        Value to represent a missing label.
    random_state : int or RandomState instance or None, default=None
        Controls the randomness of the estimator.
    """

    def __init__(self, missing_label=MISSING_LABEL, random_state=None):
        super().__init__(random_state=random_state)
        self.missing_label = missing_label

    def _validate_data(
        self,
        X,
        y,
        candidates,
        batch_size,
        return_utilities,
        reset=True,
        check_X_dict=None,
    ):
        """Validate input data, all attributes and set or check the
        `n_features_in_` attribute.

        Parameters
        ----------
        X : array-like of shape (n_samples, n_features)
            Training data set, usually complete, i.e. including the labeled and
            unlabeled samples.
        y : array-like of shape (n_samples, *)
            Labels of the training data set (possibly including unlabeled ones
            indicated by self.MISSING_LABEL.
        candidates : None or array-like of shape (n_candidates), dtype=int or \
                array-like of shape (n_candidates, n_features), default=None
            - If `candidates` is `None`, the unlabeled samples from
              `(X,y)` are considered as `candidates`.
            - If `candidates` is of shape `(n_candidates,)` and of type
              `int`, `candidates` is considered as the indices of the
              samples in `(X,y)`.
            - If `candidates` is of shape `(n_candidates, *)`, the
              candidate samples are directly given in `candidates` (not
              necessarily contained in `X`). This is not supported by all
              query strategies.
        batch_size : int
            The number of samples to be selected in one AL cycle.
        return_utilities : bool
            If true, also return the utilities based on the query strategy.
        reset : bool, default=True
            Whether to reset the `n_features_in_` attribute.
            If False, the input will be checked for consistency with data
            provided when reset was last True.
        **check_X_dict : kwargs
            Parameters passed to :func:`sklearn.utils.check_array`.

        Returns
        -------
        X : np.ndarray of shape (n_samples, n_features)
            Checked training data set.
        y : np.ndarray of shape (n_samples, *)
            Checked labels of the training data set.
        candidates : None or np.ndarray of shape (n_candidates), dtype=int or\
                np.ndarray of shape (n_candidates, n_features)
            Checked candidate samples.
        batch_size : int
            Checked number of samples to be selected in one AL cycle.
        return_utilities : bool
            Checked boolean value of `return_utilities`.
        """
        # Check samples.
        if check_X_dict is None:
            check_X_dict = {"allow_nd": True}
        X = check_array(X, **check_X_dict)

        # Check number of features.
        self._check_n_features(X, reset=reset)

        # Check labels
        y = check_array(
            y, ensure_2d=False, ensure_all_finite="allow-nan", dtype=None
        )
        check_consistent_length(X, y)

        # Check missing_label
        check_missing_label(self.missing_label, target_type=y.dtype)
        self.missing_label_ = self.missing_label

        # Check candidates (+1 to avoid zero multiplier).
        seed_mult = int(np.sum(is_unlabeled(y, self.missing_label_))) + 1
        if candidates is not None:
            candidates = np.array(candidates)
            if candidates.ndim == 1:
                candidates = check_indices(candidates, y, dim=0)
            else:
                check_candidates_dict = deepcopy(check_X_dict)
                check_candidates_dict["ensure_2d"] = False
                candidates = check_array(candidates, **check_candidates_dict)
                self._check_n_features(candidates, reset=False)

        # Check return_utilities.
        check_scalar(return_utilities, "return_utilities", bool)

        # Check batch size.
        check_scalar(batch_size, target_type=int, name="batch_size", min_val=1)

        # Check random state.
        self.random_state_ = check_random_state(self.random_state, seed_mult)

        return X, y, candidates, batch_size, return_utilities


class SingleAnnotatorPoolQueryStrategy(PoolQueryStrategy):
    """Base class for all pool-based active learning query strategies with a
    single annotator in scikit-activeml.
    """

    @abstractmethod
    def query(
        self,
        X,
        y,
        *args,
        candidates=None,
        batch_size=1,
        return_utilities=False,
        **kwargs,
    ):
        """Determines for which candidate samples labels are to be queried.

        Parameters
        ----------
        X : array-like of shape (n_samples, n_features)
            Training data set, usually complete, i.e. including the labeled and
            unlabeled samples.
        y : array-like of shape (n_samples,)
            Labels of the training data set (possibly including unlabeled ones
            indicated by self.missing_label).
        candidates : None or array-like of shape (n_candidates), dtype=int or \
                array-like of shape (n_candidates, n_features), default=None
            - If `candidates` is `None`, the unlabeled samples from
              `(X,y)` are considered as `candidates`.
            - If `candidates` is of shape `(n_candidates,)` and of type
              `int`, `candidates` is considered as the indices of the
              samples in `(X,y)`.
            - If `candidates` is of shape `(n_candidates, *)`, the
              candidate samples are directly given in `candidates` (not
              necessarily contained in `X`). This is not supported by all
              query strategies.
        batch_size : int, default=1
            The number of samples to be selected in one AL cycle.
        return_utilities : bool, default=False
            If true, also return the utilities based on the query strategy.

        Returns
        -------
        query_indices : numpy.ndarray of shape (batch_size,)
            The query indices indicate for which candidate sample a label is
            to be queried, e.g., `query_indices[0]` indicates the first
            selected sample.

            - If `candidates` is `None` or of shape
              `(n_candidates,)`, the indexing refers to the samples in
              `X`.
            - If `candidates` is of shape `(n_candidates, n_features)`,
              the indexing refers to the samples in `candidates`.
        utilities : numpy.ndarray of shape (batch_size, n_samples) or \
                numpy.ndarray of shape (batch_size, n_candidates)
            The utilities of samples after each selected sample of the batch,
            e.g., `utilities[0]` indicates the utilities used for selecting
            the first sample (with index `query_indices[0]`) of the batch.
            Utilities for labeled samples will be set to np.nan.

            - If `candidates` is `None` or of shape
              `(n_candidates,)`, the indexing refers to the samples in
              `X`.
            - If `candidates` is of shape `(n_candidates, n_features)`,
              the indexing refers to the samples in `candidates`.
        """
        raise NotImplementedError

    def _validate_data(
        self,
        X,
        y,
        candidates,
        batch_size,
        return_utilities,
        reset=True,
        check_X_dict=None,
    ):
        """Validate input data, all attributes and set or check the
        `n_features_in_` attribute.

        Parameters
        ----------
        X : array-like of shape (n_samples, n_features)
            Training data set, usually complete, i.e. including the labeled and
            unlabeled samples.
        y : array-like of shape (n_samples)
            Labels of the training data set (possibly including unlabeled ones
            indicated by self.MISSING_LABEL.
        candidates : None or array-like of shape (n_candidates), dtype=int or \
                array-like of shape (n_candidates, n_features), default=None
            - If `candidates` is `None`, the unlabeled samples from
              `(X,y)` are considered as `candidates`.
            - If `candidates` is of shape `(n_candidates,)` and of type
              `int`, `candidates` is considered as the indices of the
              samples in `(X,y)`.
            - If `candidates` is of shape `(n_candidates, *)`, the
              candidate samples are directly given in `candidates` (not
              necessarily contained in `X`). This is not supported by all
              query strategies.
        batch_size : int
            The number of samples to be selected in one AL cycle.
        return_utilities : bool
            If true, also return the utilities based on the query strategy.
        reset : bool, default=True
            Whether to reset the `n_features_in_` attribute.
            If False, the input will be checked for consistency with data
            provided when reset was last True.
        **check_X_dict : kwargs
            Parameters passed to :func:`sklearn.utils.check_array`.

        Returns
        -------
        X : np.ndarray of shape (n_samples, n_features)
            Checked training data set.
        y : np.ndarray of shape (n_samples,)
            Checked labels of the training data set.
        candidates :  None or np.ndarray of shape (n_candidates), dtype=int or
            np.ndarray of shape (n_candidates, n_features)
            Checked candidate samples.
        batch_size : int
            Checked number of samples to be selected in one AL cycle.
        return_utilities : bool
            Checked boolean value of `return_utilities`.
        """

        (
            X,
            y,
            candidates,
            batch_size,
            return_utilities,
        ) = super()._validate_data(
            X, y, candidates, batch_size, return_utilities, reset, check_X_dict
        )
        y = column_or_1d(y, warn=True)

        if candidates is None:
            n_candidates = int(
                np.sum(is_unlabeled(y, missing_label=self.missing_label_))
            )
        else:
            n_candidates = len(candidates)

        if n_candidates < batch_size:
            warnings.warn(
                f"'batch_size={batch_size}' is larger than number of "
                f"candidates. Instead, 'batch_size={n_candidates}' was set."
            )
            batch_size = n_candidates

        return X, y, candidates, batch_size, return_utilities

    def _transform_candidates(
        self,
        candidates,
        X,
        y,
        enforce_mapping=False,
        allow_only_unlabeled=False,
    ):
        """Transforms the `candidates` parameter into a sample array and the
        corresponding index array `mapping` such that
        `candidates = X[mapping]`.

        Parameters
        ----------
        candidates : None or array-like of shape (n_candidates), dtype=int or \
                array-like of shape (n_candidates, n_features), default=None
            - If `candidates` is `None`, the unlabeled samples from
              `(X,y)` are considered as `candidates`.
            - If `candidates` is of shape `(n_candidates,)` and of type
              `int`, `candidates` is considered as the indices of the
              samples in `(X,y)`.
            - If `candidates` is of shape `(n_candidates, *)`, the
              candidate samples are directly given in `candidates` (not
              necessarily contained in `X`).
        X : np.ndarray of shape (n_samples, n_features)
            Checked training data set.
        y : np.ndarray of shape (n_samples,),
            Checked labels of the training data set.
        enforce_mapping : bool, default=False
            If True, an exception is raised when no exact mapping can be
            determined (i.e., `mapping` is None).
        allow_only_unlabeled : bool, default=False
            If True, an exception is raised when indices of candidates contain
            labeled samples.

        Returns
        -------
        candidates : np.ndarray of shape (n_candidates, n_features)
            Candidate samples from which the strategy can query the label.
        mapping : np.ndarray of shape (n_candidates) or None
            Index array that maps `candidates` to `X`.
            (`candidates = X[mapping]`)
        """

        if candidates is None:
            ulbd_idx = unlabeled_indices(y, self.missing_label_)
            return X[ulbd_idx], ulbd_idx
        elif candidates.ndim == 1:
            if allow_only_unlabeled:
                if is_labeled(y[candidates], self.missing_label_).any():
                    raise ValueError(
                        "Candidates must not contain labeled " "samples."
                    )
            return X[candidates], candidates
        else:
            if enforce_mapping:
                raise MappingError(
                    "Mapping `candidates` to `X` is not "
                    "possible but `enforce_mapping` is True. "
                    "Use index array for `candidates` instead."
                )
            else:
                return candidates, None


class MultiAnnotatorPoolQueryStrategy(PoolQueryStrategy):
    """Base class for all pool-based active learning query strategies with
    multiple annotators in scikit-activeml.

    Parameters
    ----------
    missing_label : scalar or string or np.nan or None, default=np.nan
        Value to represent a missing label.
    random_state : int or RandomState instance, default=None
        Controls the randomness of the estimator.
    """

    @abstractmethod
    def query(
        self,
        X,
        y,
        *args,
        candidates=None,
        annotators=None,
        batch_size=1,
        return_utilities=False,
        **kwargs,
    ):
        """Determines which candidate sample is to be annotated by which
        annotator.

        Parameters
        ----------
        X : array-like of shape (n_samples, n_features)
            Training data set, usually complete, i.e., including the labeled
            and unlabeled samples.
        y : array-like of shape (n_samples, n_annotators)
            Labels of the training data set for each annotator (possibly
            including unlabeled ones indicated by self.MISSING_LABEL), meaning
            that `y[i, j]` contains the label annotated by annotator `i` for
            sample `j`.
        candidates : None or array-like of shape (n_candidates), dtype=int or\
                array-like of shape (n_candidates, n_features), default=None
            See parameter `annotators`.
        annotators : None or array-like of shape (n_avl_annotators), dtype=int\
                or array-like of shape (n_candidates, n_annotators),\
                default=None
            - If candidate samples and annotators are not specified, i.e.,
              `candidates=None`, `annotators=None` the unlabeled target values,
              `y`, are the candidates annotator-sample-pairs.
            - If candidate samples and available annotators are specified:
              The annotator-sample-pairs, for which the sample is a candidate
              sample and the annotator is an available annotator are considered
              as candidate annotator-sample-pairs.
            - If `candidates` is None, all samples of `X` are considered as
              candidate samples. In this case `n_candidates` equals `len(X)`.
            - If `candidates` is of shape `(n_candidates,)` and of type int,
              `candidates` is considered as the indices of the sample
              candidates in `(X, y)`.
            - If `candidates` is of shape (n_candidates, n_features), the
              sample candidates are directly given in `candidates` (not
              necessarily contained in `X`). This is not supported by all query
              strategies.
            - If `annotators` is `None`, all annotators are considered as
              available annotators.
            - If `annotators` is of shape (n_avl_annotators), and of type int,
              `annotators` is considered as the indices of the available
              annotators.
            - If `annotators` is a boolean array of shape `(n_candidates,
              n_annotators)` the annotator-sample-pairs, for which the sample
              is a candidate sample and the boolean matrix has entry `True` are
              considered as candidate annotator-sample pairs.
        batch_size : int or str, default=1
            The number of annotators-sample pairs to be selected in one AL
            cycle. If `adaptive=True`, `batch_size='adaptive'` is allowed.
        return_utilities : bool, default=False
            If True, also return the utilities based on the query strategy.

        Returns
        -------
        query_indices : np.ndarray of shape (batch_size, 2)
            The `query_indices` indicate which candidate sample pairs are to be
            queried is, i.e., which candidate sample is to be annotated by
            which annotator, e.g., `query_indices[:, 0]` indicates the selected
            candidate samples and `query_indices[:, 1]` indicates the
            respectively selected annotators.

            - If `candidates` is `None` or of shape `(n_candidates,)`, the
              indexing of refers to samples in `X`.
            - If `candidates` is of shape `(n_candidates, n_features)`, the
              indexing refers to samples in `candidates`.
        utilities: numpy.ndarray of shape (batch_size, n_samples,\
                n_annotators) or numpy.ndarray of shape (batch_size,\
                n_candidates, n_annotators)
            The utilities of all candidate samples w.r.t. to the available
            annotators after each selected sample of the batch, e.g.,
            `utilities[0, :, j]` indicates the utilities used for selecting
            the first sample-annotator-pair (with indices `query_indices[0]`).

            - If `candidates` is `None` or of shape `(n_candidates,), the
              indexing refers to samples in `X`.
            - If `candidates` is of shape `(n_candidates, n_features)`, the
              indexing refers to samples in `candidates`.
        """
        raise NotImplementedError

    def _validate_data(
        self,
        X,
        y,
        candidates,
        annotators,
        batch_size,
        return_utilities,
        reset=True,
        check_X_dict=None,
    ):
        """Validate input data, all attributes and set or check the
        `n_features_in_` attribute.

        Parameters
        ----------
        X : array-like of shape (n_samples, n_features)
            Training data set, usually complete, i.e., including the labeled
            and unlabeled samples.
        y : array-like of shape (n_samples, n_annotators)
            Labels of the training data set for each annotator (possibly
            including unlabeled ones indicated by `self.missing_label`),
            meaning that `y[i, j]` contains the label annotated by annotator
            `i` for sample `j`.
        candidates : None or array-like of shape (n_candidates), dtype=int or\
            array-like of shape (n_candidates, n_features),
            See annotators.
        annotators : None or array-like of shape (n_avl_annotators), dtype=int\
                or array-like of shape (n_candidates, n_annotators),
            - If candidate samples and annotators are not specified, i.e.,
              `candidates=None`, `annotators=None` the unlabeled target values,
              `y`, are the candidates annotator-sample-pairs.
            - If candidate samples and available annotators are specified:
              The annotator-sample-pairs, for which the sample is a candidate
              sample and the annotator is an available annotator are considered
              as candidate annotator-sample-pairs.
            - If `candidates` is None, all samples of `X` are considered as
              candidate samples. In this case `n_candidates` equals `len(X)`.
            - If `candidates` is of shape `(n_candidates,)` and of type int,
              `candidates` is considered as the indices of the sample
              candidates in `(X, y)`.
            - If `candidates` is of shape (n_candidates, n_features), the
              sample candidates are directly given in `candidates` (not
              necessarily contained in `X`). This is not supported by all query
              strategies.
            - If `annotators` is `None`, all annotators are considered as
              available annotators.
            - If `annotators` is of shape (n_avl_annotators), and of type int,
              `annotators` is considered as the indices of the available
              annotators.
            - If `annotators` is a boolean array of shape `(n_candidates,
              n_annotators)` the annotator-sample-pairs, for which the sample
              is a candidate sample and the boolean matrix has entry `True` are
              considered as candidate annotator-sample pairs.
        batch_size : int or string,
            The number of annotators sample pairs to be selected in one AL
            cycle. If `adaptive=True`, `batch_size='adaptive'` is allowed.
        return_utilities : bool
            If true, also return the utilities based on the query strategy.
        reset : bool, default=True
            Whether to reset the `n_features_in_` attribute.
            If False, the input will be checked for consistency with data
            provided when reset was last True.
        **check_X_dict : kwargs
            Parameters passed to :func:`sklearn.utils.check_array`.

        Returns
        -------
        X : np.ndarray of shape (n_samples, n_features)
            Checked training data set.
        y : np.ndarray of shape (n_samples, n_annotators)
            Checked labels of the training data set.
        candidates :  None or np.ndarray of shape (n_candidates), dtype=int or\
                np.ndarray of shape (n_candidates, n_features)
            Checked candidate samples.
        annotators : None or np.ndarray of shape (n_avl_annotators), dtype=int\
                or np.ndarray of shape (n_candidates, n_annotators)
            Checked annotator boolean array
        batch_size : int
            Checked number of samples to be selected in one AL cycle.
        return_utilities : bool,
            Checked boolean value of `return_utilities`.
        """

        (
            X,
            y,
            candidates,
            batch_size,
            return_utilities,
        ) = super()._validate_data(
            X, y, candidates, batch_size, return_utilities, reset, check_X_dict
        )

        check_array(y, ensure_2d=True, ensure_all_finite="allow-nan")
        unlabeled_pairs = is_unlabeled(y, missing_label=self.missing_label_)

        if annotators is not None:
            annotators = check_array(
                annotators, ensure_2d=False, allow_nd=True
            )

            if annotators.ndim == 1:
                annotators = check_indices(annotators, y, dim=1)
            elif annotators.ndim == 2:
                annotators = check_array(annotators, dtype=bool)
                if candidates is None:
                    check_consistent_length(X, annotators)
                else:
                    check_consistent_length(candidates, annotators)
                check_consistent_length(y.T, annotators.T)
            else:
                raise ValueError(
                    "`annotators` must be either None, 1d or 2d array-like."
                )

        if annotators is None:
            if candidates is None:
                n_candidate_pairs = int(np.sum(unlabeled_pairs))
            else:
                n_candidate_pairs = len(candidates) * len(y.T)
        elif annotators.ndim == 1:
            if candidates is None:
                n_candidate_pairs = len(X) * len(annotators)
            else:
                n_candidate_pairs = len(candidates) * len(annotators)
        else:
            n_candidate_pairs = int(np.sum(annotators))

        if n_candidate_pairs < batch_size:
            warnings.warn(
                f"'batch_size={batch_size}' is larger than number of "
                f"candidates pairs. Instead, 'batch_size={n_candidate_pairs}'"
                f" was set."
            )
            batch_size = n_candidate_pairs

        return X, y, candidates, annotators, batch_size, return_utilities

    def _transform_cand_annot(
        self, candidates, annotators, X, y, enforce_mapping=False
    ):
        """
        Transforms the `candidates` parameter into a sample array and the
        corresponding index array `mapping` such that
        `candidates = X[mapping]`, and transforms `annotators` into a boolean
        array such that `A_cand` represents the available annotator sample
        pairs for the samples of candidates.

        Parameters
        ----------
        candidates : None or array-like of shape (n_candidates), dtype=int or\
            array-like of shape (n_candidates, n_features),
            See annotators.
        annotators : None or array-like of shape (n_avl_annotators), dtype=int\
                or array-like of shape (n_candidates, n_annotators),
            - If candidate samples and annotators are not specified, i.e.,
              `candidates=None`, `annotators=None` the unlabeled target values,
              `y`, are the candidates annotator-sample-pairs.
            - If candidate samples and available annotators are specified:
              The annotator-sample-pairs, for which the sample is a candidate
              sample and the annotator is an available annotator are considered
              as candidate annotator-sample-pairs.
            - If `candidates` is None, all samples of `X` are considered as
              candidate samples. In this case `n_candidates` equals `len(X)`.
            - If `candidates` is of shape `(n_candidates,)` and of type int,
              `candidates` is considered as the indices of the sample
              candidates in `(X, y)`.
            - If `candidates` is of shape (n_candidates, n_features), the
              sample candidates are directly given in `candidates` (not
              necessarily contained in `X`). This is not supported by all query
              strategies.
            - If `annotators` is `None`, all annotators are considered as
              available annotators.
            - If `annotators` is of shape (n_avl_annotators), and of type int,
              `annotators` is considered as the indices of the available
              annotators.
            - If `annotators` is a boolean array of shape `(n_candidates,
              n_annotators)` the annotator-sample-pairs, for which the sample
              is a candidate sample and the boolean matrix has entry `True` are
              considered as candidate annotator-sample pairs.
        X : np.ndarray of shape (n_samples, n_features)
            Checked training data set.
        y : np.ndarray of shape (n_samples,)
            Checked labels of the training data set.
        enforce_mapping : bool, default=False
            If `True`, an exception is raised when no exact mapping can be
            determined (i.e., `mapping` is `None`).

        Returns
        -------
        candidates : np.ndarray of shape (n_selectable_candidates, n_features)
            Candidate samples from which the strategy can query the label.
        mapping : np.ndarray of shape (n_selectable_candidates) or None
            Index array that maps `candidates` to `X`
            (`candidates = X[mapping]`).
        A_cand : np.ndarray of shape(n_selectable_candidates, n_annotators)
            Available annotator-sample-pairs with respect to `candidates`.
        """
        unlbd_pairs = is_unlabeled(y, self.missing_label_)
        unlbd_sample_indices = np.argwhere(
            np.any(unlbd_pairs, axis=1)
        ).flatten()
        n_annotators = y.shape[1]

        # if mapping does not exist
        if candidates is not None and candidates.ndim == 2:
            n_candidates = len(candidates)
            if annotators is None:
                A_cand = np.full((n_candidates, n_annotators), True)
            elif annotators.ndim == 1:
                A_cand = np.full((n_candidates, n_annotators), False)
                A_cand[:, annotators] = True
            else:
                A_cand = annotators

            if enforce_mapping:
                raise ValueError(
                    "Mapping `candidates` to `X` is not posssible"
                    "but `enforce_mapping` is True. Use index"
                    "array for `candidates` instead."
                )
            else:
                return candidates, None, A_cand
        # mapping exists
        if candidates is None:
            if annotators is None:
                candidates = unlbd_sample_indices
                A_cand = unlbd_pairs[unlbd_sample_indices]
            elif annotators.ndim == 1:
                candidates = np.arange(len(X), dtype=int)
                A_cand = np.full_like(y, False)
                A_cand[:, annotators] = True
            else:
                candidates = np.arange(len(X), dtype=int)
                A_cand = annotators
        else:  # candidates indices array
            if annotators is None:
                A_cand = np.full((len(candidates), y.shape[1]), True)
            elif annotators.ndim == 1:
                A_cand = np.full((len(candidates), y.shape[1]), False)
                A_cand[:, annotators] = True
            else:
                candidates = candidates
                A_cand = annotators
        return X[candidates], candidates, A_cand


class BudgetManager(ABC, BaseEstimator):
    """Base class for all budget managers for stream-based active learning
    to model budgeting constraints.

    Parameters
    ----------
    budget : float, default=None
        Specifies the ratio of instances which are allowed to be sampled, with
        `0 <= budget <= 1`. If `budget` is `None`, it is replaced with the
        default budget 0.1.
    """

    def __init__(self, budget=None):
        self.budget = budget

    @abstractmethod
    def query_by_utility(self, utilities, *args, **kwargs):
        """Ask the budget manager which utilities are sufficient to query the
        corresponding instance.

        Parameters
        ----------
        utilities : ndarray of shape (n_samples,)
            The utilities provided by the stream-based active learning
            strategy, which are used to determine whether sampling an instance
            is worth it, given the budgeting constraint.

        Returns
        -------
        queried_indices : ndarray of shape (n_queried_instances,)
            The indices of instances represented by utilities which should be
            queried, with `0 <= n_queried_instances <= n_samples`.
        """
        raise NotImplementedError

    @abstractmethod
    def update(self, candidates, queried_indices, *args, **kwargs):
        """Updates the BudgetManager.

        Parameters
        ----------
        candidates : {array-like, sparse matrix} of shape\
                (n_samples, n_features)
            The instances which may be queried. Sparse matrices are accepted
            only if they are supported by the base query strategy.
        queried_indices : array-like
            Indicates which instances from candidates have been queried.

        Returns
        -------
        self : BudgetManager
            The BudgetManager returns itself, after it is updated.
        """
        raise NotImplementedError

    def _validate_budget(self):
        """check the assigned budget and set the default value 0.1 if budget is
        set to None.
        """
        if self.budget is not None:
            self.budget_ = self.budget
        else:
            self.budget_ = 0.1
        check_scalar(
            self.budget_,
            "budget",
            float,
            min_val=0.0,
            max_val=1.0,
            min_inclusive=False,
        )

    def _validate_data(self, utilities, *args, **kwargs):
        """Validate input data.

        Parameters
        ----------
        utilities: ndarray of shape (n_samples,)
            The utilities provided by the stream-based active learning
            strategy.

        Returns
        -------
        utilities: ndarray of shape (n_samples,)
            Checked utilities
        """
        # Check if utilities is set
        if not isinstance(utilities, np.ndarray):
            raise TypeError(
                "{} is not a valid type for utilities".format(type(utilities))
            )
        # Check budget
        self._validate_budget()
        return utilities


class SingleAnnotatorStreamQueryStrategy(QueryStrategy):
    """Base class for all stream-based active learning query strategies.

    Parameters
    ----------
    budget : float
        The budget which models the budgeting constraint used in the
        stream-based active learning setting.
    random_state : int or RandomState instance or None, default=None
        Controls the randomness of the estimator.
    """

    def __init__(self, budget, random_state=None):
        super().__init__(random_state=random_state)
        self.budget = budget

    @abstractmethod
    def query(self, candidates, *args, return_utilities=False, **kwargs):
        """Ask the query strategy which instances in candidates to acquire.

        The query startegy determines the most useful instances in candidates,
        which can be acquired within the budgeting constraint specified by the
        budgetmanager.
        Please note that, this method does not alter the internal state of the
        query strategy. To adapt the query strategy to the selected candidates,
        use update(...) with the selected candidates.

        Parameters
        ----------
        candidates : {array-like, sparse matrix} of shape\
            (n_samples, n_features)
            The instances which may be queried. Sparse matrices are accepted
            only if they are supported by the base query strategy.

        return_utilities : bool, default=False
            If `True`, also return the utilities based on the query strategy.

        Returns
        -------
        queried_indices : ndarray of shape (n_sampled_instances,)
            The indices of instances in candidates which should be sampled,
            with `0 <= n_sampled_instances <= n_samples`.

        utilities: ndarray of shape (n_samples,),
            The utilities based on the query strategy. Only provided if
            `return_utilities` is `True`.
        """
        raise NotImplementedError

    @abstractmethod
    def update(
        self,
        candidates,
        queried_indices,
        *args,
        budget_manager_param_dict=None,
        **kwargs,
    ):
        """Update the query strategy with the decisions taken.

        This function should be used in conjunction with the query function,
        when the instances queried from query(...) may differ from the
        instances queried in the end. In this case use query(...) with
        simulate=true and provide the final decisions via update(...).
        This is especially helpful, when developing wrapper query strategies.

        Parameters
        ----------
        candidates : {array-like, sparse matrix} of shape\
                (n_samples, n_features)
            The instances which could be queried. Sparse matrices are accepted
            only if they are supported by the base query strategy.

        queried_indices : array-like
            Indicates which instances from candidates have been queried.
        budget_manager_param_dict : kwargs, default=None
            Optional kwargs for budgetmanager.

        Returns
        -------
        self : StreamBasedQueryStrategy
            The StreamBasedQueryStrategy returns itself, after it is updated.
        """
        raise NotImplementedError

    def _validate_random_state(self):
        """Creates a copy 'random_state_' if random_state is an instance of
        np.random_state. If not create a new random state. See also
        :func:`~sklearn.utils.check_random_state`
        """
        if not hasattr(self, "random_state_"):
            self.random_state_ = deepcopy(self.random_state)
        self.random_state_ = check_random_state(self.random_state_)

    def _validate_budget(self):
        if self.budget is not None:
            self.budget_ = self.budget
        else:
            self.budget_ = 0.1
        check_scalar(
            self.budget_,
            "budget",
            float,
            min_val=0.0,
            max_val=1.0,
            min_inclusive=False,
        )

    def _validate_data(
        self,
        candidates,
        return_utilities,
        *args,
        reset=True,
        **check_candidates_params,
    ):
        """Validate input data and set or check the `n_features_in_` attribute.

        Parameters
        ----------
        candidates: array-like of shape (n_candidates, n_features)
            The instances which may be queried. Sparse matrices are accepted
            only if they are supported by the base query strategy.
        return_utilities : bool,
            If `True`, also return the utilities based on the query strategy.
        reset : bool, default=True
            Whether to reset the `n_features_in_` attribute.
            If False, the input will be checked for consistency with data
            provided when reset was last True.
        **check_candidates_params : kwargs
            Parameters passed to :func:`sklearn.utils.check_array`.

        Returns
        -------
        candidates: np.ndarray, shape (n_candidates, n_features)
            Checked candidate samples
        return_utilities : bool,
            Checked boolean value of `return_utilities`.
        """
        # Check candidate instances.
        candidates = check_array(candidates, **check_candidates_params)

        # Check number of features.
        self._check_n_features(candidates, reset=reset)

        # Check return_utilities.
        check_scalar(return_utilities, "return_utilities", bool)

        # Check random state.
        self._validate_random_state()

        # Check budgetmanager.
        self._validate_budget()

        return candidates, return_utilities


<<<<<<< HEAD
class SkactivemlClassifier(BaseEstimator, ClassifierMixin, ABC):
    """Skactiveml Classifier
=======
class SkactivemlClassifier(ClassifierMixin, BaseEstimator, ABC):
    """SkactivemlClassifier
>>>>>>> ad8d17bb

    Base class for scikit-activeml classifiers such that missing labels,
    user-defined classes, and cost-sensitive classification (i.e., cost matrix)
    can be handled.

    Parameters
    ----------
    classes : array-like of shape (n_classes), default=None
        Holds the label for each class. If `None`, the classes are determined
        during the fit.
    missing_label : scalar, string, np.nan, or None, default=np.nan
        Value to represent a missing label.
    cost_matrix : array-like of shape (n_classes, n_classes)
        Cost matrix with `cost_matrix[i,j]` indicating cost of predicting class
        `classes[j]`  for a sample of class `classes[i]`. Can be only set, if
        `classes` is not `None`.
    random_state : int or RandomState instance or None, default=None
        Determines random number for `predict` method. Pass an int for
        reproducible results across multiple method calls.

    Attributes
    ----------
    classes_ : array-like of shape (n_classes,)
        Holds the label for each class after fitting.
    cost_matrix_ : array-like,of shape (classes, classes)
        Cost matrix after fitting with `cost_matrix_[i,j]` indicating cost of
        predicting class `classes_[j]`  for a sample of class `classes_[i]`.
    """

    def __init__(
        self,
        classes=None,
        missing_label=MISSING_LABEL,
        cost_matrix=None,
        random_state=None,
    ):
        self.classes = classes
        self.missing_label = missing_label
        self.cost_matrix = cost_matrix
        self.random_state = random_state

    @abstractmethod
    def fit(self, X, y, sample_weight=None):
        """Fit the model using X as training data and y as class labels.

        Parameters
        ----------
        X : matrix-like, shape (n_samples, n_features)
            The sample matrix X is the feature matrix representing the samples.
        y : array-like, shape (n_samples) or (n_samples, n_outputs)
            It contains the class labels of the training samples.
            The number of class labels may be variable for the samples, where
            missing labels are represented the attribute 'missing_label'.
        sample_weight : array-like, shape (n_samples) or (n_samples, n_outputs)
            It contains the weights of the training samples' class labels.
            It must have the same shape as y.

        Returns
        -------
        self: skactiveml.base.SkactivemlClassifier,
            The `skactiveml.base.SkactivemlClassifier` object fitted on the
            training data.
        """
        raise NotImplementedError

    def predict_proba(self, X):
        """Return probability estimates for the test data X.

        Parameters
        ----------
        X : array-like of shape (n_samples, n_features)
            Test samples.

        Returns
        -------
        P : numpy.ndarray of shape (n_samples, classes)
            The class probabilities of the test samples. Classes are ordered
            according to 'self.classes_'.
        """
        raise NotImplementedError

    def predict(self, X):
        """Return class label predictions for the test samples `X`.

        Parameters
        ----------
        X :  array-like of shape (n_samples, n_features)
            Input samples.

        Returns
        -------
        y : numpy.ndarray of shape (n_samples,)
            Predicted class labels of the test samples `X`.
        """
        P = self.predict_proba(X)
        costs = np.dot(P, self.cost_matrix_)
        y_pred = rand_argmin(costs, random_state=self.random_state_, axis=1)
        y_pred = self._le.inverse_transform(y_pred)
        y_pred = np.asarray(y_pred, dtype=self.classes_.dtype)
        return y_pred

    def score(self, X, y, sample_weight=None):
        """Return the mean accuracy on the given test data and labels.

        Parameters
        ----------
        X : array-like of shape (n_samples, n_features)
            Test samples.

        y : array-like of shape (n_samples,)
            True labels for `X`.

        sample_weight : array-like of shape (n_samples,), default=None
            Sample weights.

        Returns
        -------
        score : float
            Mean accuracy of `self.predict(X)` regarding `y`.
        """
        y = self._le.transform(y)
        y_pred = self._le.transform(self.predict(X))
        return accuracy_score(y, y_pred, sample_weight=sample_weight)

    def _validate_data(
        self,
        X,
        y,
        sample_weight=None,
        check_X_dict=None,
        check_y_dict=None,
        y_ensure_1d=True,
    ):
        if check_X_dict is None:
            check_X_dict = {"ensure_min_samples": 0, "ensure_min_features": 0}
        if check_y_dict is None:
            check_y_dict = {
                "ensure_min_samples": 0,
                "ensure_min_features": 0,
                "ensure_2d": False,
                "ensure_all_finite": False,
                "dtype": None,
            }

        # Check common classifier parameters.
        check_classifier_params(
            self.classes, self.missing_label, self.cost_matrix
        )

        # Store and check random state.
        self.random_state_ = check_random_state(self.random_state)

        # Create label encoder.
        self._le = ExtLabelEncoder(
            classes=self.classes, missing_label=self.missing_label
        )

        # Check input parameters.
        y = check_array(y, **check_y_dict)
        if len(y) > 0:
            y = column_or_1d(y) if y_ensure_1d else y
            y = self._le.fit_transform(y)
            is_lbdl = is_labeled(y, missing_label=-1)
            if len(y[is_lbdl]) > 0:
                check_classification_targets(y[is_lbdl])
            if len(self._le.classes_) == 0:
                raise ValueError(
                    "No class label is known because 'y' contains no actual "
                    "class labels and 'classes' is not defined. Change at "
                    "least on of both to overcome this error."
                )
        else:
            self._le.fit(self.classes)
            check_X_dict["ensure_2d"] = False
        X = check_array(X, **check_X_dict)
        check_consistent_length(X, y)

        # Update detected classes.
        self.classes_ = self._le.classes_

        # Check classes.
        if sample_weight is not None:
            sample_weight = check_array(sample_weight, **check_y_dict)
            if not np.array_equal(y.shape, sample_weight.shape):
                raise ValueError(
                    f"`y` has the shape {y.shape} and `sample_weight` has the "
                    f"shape {sample_weight.shape}. Both need to have "
                    f"identical shapes."
                )

        # Update cost matrix.
        self.cost_matrix_ = (
            1 - np.eye(len(self.classes_))
            if self.cost_matrix is None
            else self.cost_matrix
        )
        self.cost_matrix_ = check_cost_matrix(
            self.cost_matrix_, len(self.classes_)
        )
        if self.classes is not None:
            class_indices = np.argsort(self.classes)
            self.cost_matrix_ = self.cost_matrix_[class_indices]
            self.cost_matrix_ = self.cost_matrix_[:, class_indices]

        return X, y, sample_weight

    def _check_n_features(self, X, reset):
        if reset:
            self.n_features_in_ = X.shape[1] if len(X) > 0 else None
        elif not reset:
            if self.n_features_in_ is not None:
                _check_n_features(self, X, reset=reset)


class ClassFrequencyEstimator(SkactivemlClassifier):
    """Class Frequency Estimator

    Extends scikit-activeml classifiers to estimators that are able to estimate
    class frequencies for given samples (by calling 'predict_freq').

    Parameters
    ----------
    classes : array-like, shape (n_classes), default=None
        Holds the label for each class. If none, the classes are determined
        during the fit.
    missing_label : scalar or str or np.nan or None, default=np.nan
        Value to represent a missing label.
    cost_matrix : array-like of shape (n_classes, n_classes)
        Cost matrix with `cost_matrix[i,j]` indicating cost of predicting class
        `classes[j]`  for a sample of class `classes[i]`. Can be only set, if
        classes is not none.
    class_prior : float or array-like, shape (n_classes), default=0
        Prior observations of the class frequency estimates. If `class_prior`
        is an array, the entry `class_prior[i]` indicates the non-negative
        prior number of samples belonging to class `classes_[i]`. If
        `class_prior` is a float, `class_prior` indicates the non-negative
        prior number of samples per class.
    random_state : int or np.RandomState or None, default=None
        Determines random number for 'predict' method. Pass an int for
        reproducible results across multiple method calls.

    Attributes
    ----------
    classes_ : np.ndarray of shape (n_classes)
        Holds the label for each class after fitting.
    class_prior_ : np.ndarray of shape (n_classes)
        Prior observations of the class frequency estimates. The entry
        `class_prior_[i]` indicates the non-negative prior number of samples
        belonging to class `classes_[i]`.
    cost_matrix_ : np.ndarray of shape (classes, classes)
        Cost matrix with `cost_matrix_[i,j]` indicating cost of predicting
        class `classes_[j]` for a sample of class `classes_[i]`.
    """

    def __init__(
        self,
        class_prior=0,
        classes=None,
        missing_label=MISSING_LABEL,
        cost_matrix=None,
        random_state=None,
    ):
        super().__init__(
            classes=classes,
            missing_label=missing_label,
            cost_matrix=cost_matrix,
            random_state=random_state,
        )
        self.class_prior = class_prior

    @abstractmethod
    def predict_freq(self, X):
        """Return class frequency estimates for the test samples `X`.

        Parameters
        ----------
        X: array-like of shape (n_samples, n_features)
            Test samples whose class frequencies are to be estimated.

        Returns
        -------
        F: array-like of shape (n_samples, classes)
            The class frequency estimates of the test samples 'X'. Classes are
            ordered according to attribute 'classes_'.
        """
        raise NotImplementedError

    def predict_proba(self, X):
        """Return probability estimates for the test data `X`.

        Parameters
        ----------
        X : array-like of shape (n_samples, n_features)
            Input samples.

        Returns
        -------
        P : array-like of shape (n_samples, classes)
            The class probabilities of the test samples. Classes are ordered
            according to `self.classes_`.
        """
        # Normalize probabilities of each sample.
        P = self.predict_freq(X) + self.class_prior_
        normalizer = np.sum(P, axis=1)
        P[normalizer > 0] /= normalizer[normalizer > 0, np.newaxis]
        P[normalizer == 0, :] = [1 / len(self.classes_)] * len(self.classes_)
        return P

    def sample_proba(self, X, n_samples=10, random_state=None):
        """Samples probability vectors from Dirichlet distributions whose
        parameters `alphas` are defined as the sum of the frequency estimates
        returned by `predict_freq` and the `class_prior`.

        Parameters
        ----------
        X : array-like of shape (n_test_samples, n_features)
            Test samples for which `n_samples` probability vectors are to be
            sampled.
        n_samples : int, default=10
            Number of probability vectors to sample for each `X[i]`.
        random_state : int or numpy.random.RandomState or None, default=None
            Ensure reproducibility when sampling probability vectors from the
            Dirichlet distributions.

        Returns
        -------
        P : array-like of shape (n_samples, n_test_samples, n_classes)
            There are `n_samples` class probability vectors for each test
            sample in `X`. Classes are ordered according to `self.classes_`.
        """
        random_state = check_random_state(random_state)
        alphas = self.predict_freq(X) + self.class_prior_
        alphas = alphas.repeat(repeats=n_samples, axis=0)
        if (alphas == 0).any():
            raise ValueError(
                "There are zero frequency observations. "
                "Set `class_prior > 0` to avoid this error."
            )
        R = random_state.standard_gamma(alphas)
        R_sums = R.sum(axis=-1)
        is_zero = (R_sums == 0.0).ravel()
        sampled_class_indices = random_state.choice(
            np.array(R.shape[-1]), size=is_zero.sum()
        )
        R[is_zero, sampled_class_indices] = 1.0
        P = R / R.sum(axis=-1, keepdims=True)
        P = P.reshape(n_samples, len(X), P.shape[-1], order="F")
        return P

    def _validate_data(
        self,
        X,
        y,
        sample_weight=None,
        check_X_dict=None,
        check_y_dict=None,
        y_ensure_1d=True,
    ):
        X, y, sample_weight = super()._validate_data(
            X=X,
            y=y,
            sample_weight=sample_weight,
            check_X_dict=check_X_dict,
            check_y_dict=check_y_dict,
            y_ensure_1d=y_ensure_1d,
        )

        # Check class prior.
        self.class_prior_ = check_class_prior(
            self.class_prior, len(self.classes_)
        )

        return X, y, sample_weight


<<<<<<< HEAD
class SkactivemlRegressor(BaseEstimator, RegressorMixin, ABC):
    """Skactiveml Regressor
=======
class SkactivemlRegressor(RegressorMixin, BaseEstimator, ABC):
    """SkactivemlRegressor
>>>>>>> ad8d17bb

    Base class for scikit-activeml regressors.

    Parameters
    __________
    missing_label : scalar, string, np.nan, or None, default=np.nan
        Value to represent a missing label.
    random_state : int, RandomState or None, default=None
        Determines random number for 'fit' and 'predict' method. Pass an int
        for reproducible results across multiple method calls.
    """

    def __init__(self, missing_label=MISSING_LABEL, random_state=None):
        self.missing_label = missing_label
        self.random_state = random_state

    @abstractmethod
    def fit(self, X, y, sample_weight=None):
        """Fit the model using `X` as training data and y as numerical labels.

        Parameters
        ----------
        X : matrix-like of shape (n_samples, n_features)
            The sample matrix X is the feature matrix representing the samples.
        y : array-like, shape (n_samples) or (n_samples, n_targets)
            It contains the labels of the training samples.
            The number of numerical labels may be variable for the samples,
            where missing labels are represented as 'self.missing_label_'.
        sample_weight : array-like, shape (n_samples)
            It contains the weights of the training samples' values.

        Returns
        -------
        self: skactiveml.base.SkactivemlRegressor,
            The `skactiveml.base.SkactivemlRegressor` object fitted on the
            training data.
        """
        raise NotImplementedError

    @abstractmethod
    def predict(self, X):
        """Return value predictions for the test samples `X`.

        Parameters
        ----------
        X :  array-like of shape (n_samples, n_features)
            Input samples.
        Returns
        -------
        y : numpy.ndarray of shape (n_samples)
            Predicted values of the test samples 'X'.
        """
        raise NotImplementedError

    def _validate_data(
        self,
        X,
        y,
        sample_weight=None,
        check_X_dict=None,
        check_y_dict=None,
        y_ensure_1d=True,
    ):
        if check_X_dict is None:
            check_X_dict = {"ensure_min_samples": 0, "ensure_min_features": 0}
        if check_y_dict is None:
            check_y_dict = {
                "ensure_min_samples": 0,
                "ensure_min_features": 0,
                "ensure_2d": False,
                "ensure_all_finite": False,
                "dtype": None,
            }

        check_missing_label(self.missing_label)
        self.missing_label_ = self.missing_label

        # Store and check random state.
        self.random_state_ = check_random_state(self.random_state)

        X = check_array(X, **check_X_dict)
        y = check_array(y, **check_y_dict)
        if len(y) > 0:
            y = column_or_1d(y) if y_ensure_1d else y

        if sample_weight is not None:
            sample_weight = check_array(sample_weight, **check_y_dict)
            if not np.array_equal(y.shape, sample_weight.shape):
                raise ValueError(
                    f"`y` has the shape {y.shape} and `sample_weight` has the "
                    f"shape {sample_weight.shape}. Both need to have "
                    f"identical shapes."
                )

        return X, y, sample_weight


class ProbabilisticRegressor(SkactivemlRegressor):
    """ProbabilisticRegressor

    Base class for scikit-activeml probabilistic regressors.

    """

    @abstractmethod
    def predict_target_distribution(self, X):
        """Returns the predicted target distribution conditioned on the test
        samples `X`.

        Parameters
        ----------
        X :  array-like, shape (n_samples, n_features)
            Input samples.

        Returns
        -------
        dist : scipy.stats._distn_infrastructure.rv_frozen
            The distribution of the targets at the test samples.

        """
        raise NotImplementedError

    def predict(self, X, return_std=False, return_entropy=False):
        """Returns the mean, std (optional) and differential entropy (optional)
        of the predicted target distribution conditioned on the test samples
        `X`.

        Parameters
        ----------
        X :  array-like of shape (n_samples, n_features)
            Input samples.
        return_std : bool, default=False
            Whether to return the standard deviation.
        return_entropy : bool, default=False
            Whether to return the differential entropy.

        Returns
        -------
        mu : numpy.ndarray, shape (n_samples,)
            Predicted mean conditioned on `X`.
        std : numpy.ndarray, shape (n_samples,), optional
            Predicted standard deviation conditioned on `X`.
        entropy : numpy.ndarray, optional
            Predicted differential entropy conditioned on `X`.
        """
        check_scalar(return_std, "return_std", bool)
        check_scalar(return_entropy, "return_entropy", bool)
        rv = self.predict_target_distribution(X)
        result = (rv.mean(),)
        if return_std:
            result += (rv.std(),)
        if return_entropy:
            result += (rv.entropy(),)
        if len(result) == 1:
            result = result[0]
        return result

    def sample_y(self, X, n_samples=1, random_state=None):
        """Returns random samples from the predicted target distribution
        conditioned on the test samples `X`.

        Parameters
        ----------
        X :  array-like of shape (n_samples_X, n_features)
            Input samples, where the target values are drawn from.
        n_samples: int, default=1
            Number of random samples to be drawn.
        random_state : int or RandomState instance or None, default=None
            Determines random number generation to randomly draw samples. Pass
            an int for reproducible results across multiple method calls.

        Returns
        -------
        y_samples : numpy.ndarray of shape (n_samples_X, n_samples)
            Drawn random target samples.
        """
        rv = self.predict_target_distribution(X)
        rv_samples = rv.rvs(
            size=(n_samples, len(X)), random_state=random_state
        )
        return rv_samples.T


class AnnotatorModelMixin(ABC):
    """Annotator Model

    Base class of all annotator models estimating the performances of
    annotators for given samples.
    """

    @abstractmethod
    def predict_annotator_perf(self, X):
        """Calculates the performance of an annotator to provide the true label
        for a given sample.

        Parameters
        ----------
        X : array-like of shape (n_samples, n_features)
            Test samples.

        Returns
        -------
        P_annot : numpy.ndarray of shape (n_samples, n_annotators)
            `P_annot[i,l]` is the performance of annotator `l` regarding the
             annotation of sample `X[i]`.
        """
        raise NotImplementedError<|MERGE_RESOLUTION|>--- conflicted
+++ resolved
@@ -1007,13 +1007,8 @@
         return candidates, return_utilities
 
 
-<<<<<<< HEAD
-class SkactivemlClassifier(BaseEstimator, ClassifierMixin, ABC):
+class SkactivemlClassifier(ClassifierMixin, BaseEstimator, ABC):
     """Skactiveml Classifier
-=======
-class SkactivemlClassifier(ClassifierMixin, BaseEstimator, ABC):
-    """SkactivemlClassifier
->>>>>>> ad8d17bb
 
     Base class for scikit-activeml classifiers such that missing labels,
     user-defined classes, and cost-sensitive classification (i.e., cost matrix)
@@ -1389,13 +1384,8 @@
         return X, y, sample_weight
 
 
-<<<<<<< HEAD
-class SkactivemlRegressor(BaseEstimator, RegressorMixin, ABC):
+class SkactivemlRegressor(RegressorMixin, BaseEstimator, ABC):
     """Skactiveml Regressor
-=======
-class SkactivemlRegressor(RegressorMixin, BaseEstimator, ABC):
-    """SkactivemlRegressor
->>>>>>> ad8d17bb
 
     Base class for scikit-activeml regressors.
 
