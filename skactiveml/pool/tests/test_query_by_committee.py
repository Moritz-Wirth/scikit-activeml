--- conflicted
+++ resolved
@@ -288,7 +288,6 @@
 
     def test_vote_entropy(self):
         scores = vote_entropy(votes=self.votes, classes=self.classes)
-<<<<<<< HEAD
         np.testing.assert_array_equal(scores.round(10), self.scores.round(10))
 
 
@@ -420,7 +419,4 @@
 
             indices, utilities = qs.query(**self.query_dict)
             self.assertEqual(indices.shape, (1,))
-            self.assertEqual(utilities.shape, (1, len(self.candidates)))
-=======
-        np.testing.assert_array_equal(scores.round(3), self.scores.round(3))
->>>>>>> 682bd78d
+            self.assertEqual(utilities.shape, (1, len(self.candidates)))