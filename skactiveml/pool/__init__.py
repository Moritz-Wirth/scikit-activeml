--- conflicted
+++ resolved
@@ -31,13 +31,10 @@
     uncertainty_scores,
     expected_average_precision,
 )
-<<<<<<< HEAD
-from ._wrapper import SubSamplingWrapper
-=======
 from ._core_set import CoreSet, k_greedy_center
 from ._typi_clust import TypiClust
 from ._badge import Badge
->>>>>>> 76c7f83d
+from ._wrapper import SubSamplingWrapper
 
 __all__ = [
     "multiannotator",
