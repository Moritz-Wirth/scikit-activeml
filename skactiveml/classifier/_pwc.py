"""
Parzen Window Classifier
"""

# Author: Marek Herde <marek.herde@uni-kassel.de>

import numpy as np
from sklearn.metrics.pairwise import pairwise_kernels, KERNEL_PARAMS
from sklearn.utils import check_array
from sklearn.utils.validation import check_is_fitted, check_scalar

from ..base import ClassFrequencyEstimator
from ..utils import MISSING_LABEL, compute_vote_vectors


class PWC(ClassFrequencyEstimator):
    """PWC
    
    The Parzen window classifier (PWC) is a simple and probabilistic 
    classifier. This classifier is based on a non-parametric density estimation 
    obtained by applying a kernel function.

    Parameters
    ----------
    classes : array-like, shape (n_classes), default=None
        Holds the label for each class. If none, the classes are determined
        during the fit.
    missing_label : {scalar, string, np.nan, None}, default=np.nan
        Value to represent a missing label.
    cost_matrix : array-like, shape (n_classes, n_classes)
        Cost matrix with `cost_matrix[i,j]` indicating cost of predicting class
        `classes[j]`  for a sample of class `classes[i]`. Can be only set, if
        classes is not none.
    class_prior : float | array-like, shape (n_classes), optional (default=0)
        Prior observations of the class frequency estimates. If `class_prior`
        is an array, the entry `class_prior[i]` indicates the non-negative
        prior number of samples belonging to class `classes_[i]`. If
        `class_prior` is a float, `class_prior` indicates the non-negative
        prior number of samples per class.
    metric : str | callable,
        The metric must a be a valid kernel defined by the function 
        `sklearn.metrics.pairwise.pairwise_kernels`.
    n_neighbors : int,
        Number of nearest neighbours. Default is None, which means all 
        available samples are considered.
    metric_dict : dict,
        Any further parameters are passed directly to the kernel function.

    Attributes
    ----------
    classes_ : array-like, shape (n_classes)
        Holds the label for each class after fitting.
    class_prior : np.ndarray, shape (n_classes)
        Prior observations of the class frequency estimates. The entry
        `class_prior_[i]` indicates the non-negative prior number of samples
        belonging to class `classes_[i]`.
    cost_matrix_ : np.ndarray, shape (classes, classes)
        Cost matrix with `cost_matrix_[i,j]` indicating cost of predicting
        class `classes_[j]` for a sample of class `classes_[i]`.
    X_ : array-like, shape (n_samples, n_features)
        The sample matrix X is the feature matrix representing the samples.
    V_ : array-like, shape (n_samples, classes)
        The class labels are represented by counting vectors. An entry `V[i,j]`
        indicates how many class labels of class j were provided for training 
        sample `X_[i]`.

    References
    ----------
    [1] O. Chapelle, "Active Learning for Parzen Window Classifier",
        Proceedings of the Tenth International Workshop Artificial Intelligence
        and Statistics, 2005.
    """
    METRICS = list(KERNEL_PARAMS.keys()) + ['precomputed']

    def __init__(self, n_neighbors=None, metric='rbf', metric_dict=None,
                 classes=None, missing_label=MISSING_LABEL, cost_matrix=None,
                 class_prior=0.0, random_state=None):
        super().__init__(classes=classes, missing_label=missing_label,
                         cost_matrix=cost_matrix, random_state=random_state)
        self.class_prior = class_prior
        self.metric = metric
        self.n_neighbors = n_neighbors
        self.metric_dict = metric_dict

    def fit(self, X, y, sample_weight=None):
        """Fit the model using X as training data and y as class labels.

        Parameters
        ----------
        X : matrix-like, shape (n_samples, n_features)
            The sample matrix X is the feature matrix representing the samples.
        y : array-like, shape (n_samples) or (n_samples, n_outputs)
            It contains the class labels of the training samples.
            The number of class labels may be variable for the samples, where 
            missing labels are represented the attribute 'missing_label'.
        sample_weight : array-like, shape (n_samples) or (n_samples, n_outputs)
            It contains the weights of the training samples' class labels.
            It must have the same shape as y.

        Returns
        -------
        self: PWC,
            The PWC is fitted on the training data.
        """
        # Check input parameters.
        X, y, sample_weight = self._validate_data(X, y, sample_weight)

        # Check whether metric is available.
        if self.metric not in PWC.METRICS and not callable(self.metric):
<<<<<<< HEAD
            raise ValueError("The parameter 'metric' must be "
=======
            raise ValueError("The parameter 'metric' must be callable or "
>>>>>>> e33a479c
                             "in {}".format(KERNEL_PARAMS.keys()))

        # Check number of neighbors which must be a positive integer.
        if self.n_neighbors is not None:
            check_scalar(self.n_neighbors, name='n_neighbors', min_val=1,
                         target_type=int)

        # Ensure that metric_dict is a Python dictionary.
        self.metric_dict_ = self.metric_dict if self.metric_dict is not None \
            else {}
        if not isinstance(self.metric_dict_, dict):
            raise TypeError("'metric_dict' must be a Python dictionary.")

        self._check_n_features(X, reset=True)

        # Store train samples.
        self.X_ = X.copy()

        # Convert labels to count vectors.
        self.V_ = compute_vote_vectors(y=y, w=sample_weight,
                                       classes=np.arange(len(self.classes_)))

        return self

    def predict_freq(self, X):
        """Return class frequency estimates for the input samples 'X'.

        Parameters
        ----------
        X: array-like, shape (n_samples, n_features) or shape
        (n_samples, m_samples) if metric == 'precomputed'
            Input samples.

        Returns
        -------
        F: array-like, shape (n_samples, classes)
            The class frequency estimates of the input samples. Classes are
            ordered according to classes_.
        """
        check_is_fitted(self)
        X = check_array(X)

        # Compute kernel (metric) matrix.
        if self.metric == 'precomputed':
            K = np.asarray(X)
            if np.size(K, 0) != np.size(X, 0) or \
                    np.size(K, 1) != np.size(self.X_, 0):
                raise ValueError("The kernel matrix 'X' must have the shape "
                                 "(n_test_samples, n_train_samples).")
        else:
            self._check_n_features(X, reset=False)
            K = pairwise_kernels(X, self.X_, metric=self.metric,
                                 **self.metric_dict_)

        # computing class frequency estimates
        if self.n_neighbors is None or np.size(self.X_, 0) <= self.n_neighbors:
            F = K @ self.V_
        else:
            indices = np.argpartition(K, -self.n_neighbors, axis=1)
            indices = indices[:, -self.n_neighbors:]
            F = np.empty((np.size(X, 0), len(self.classes_)))
            for i in range(np.size(X, 0)):
                F[i, :] = K[i, indices[i]] @ self.V_[indices[i], :]
        return F<|MERGE_RESOLUTION|>--- conflicted
+++ resolved
@@ -107,11 +107,7 @@
 
         # Check whether metric is available.
         if self.metric not in PWC.METRICS and not callable(self.metric):
-<<<<<<< HEAD
-            raise ValueError("The parameter 'metric' must be "
-=======
             raise ValueError("The parameter 'metric' must be callable or "
->>>>>>> e33a479c
                              "in {}".format(KERNEL_PARAMS.keys()))
 
         # Check number of neighbors which must be a positive integer.
