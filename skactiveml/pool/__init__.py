--- conflicted
+++ resolved
@@ -5,12 +5,7 @@
 from ._probal import McPAL, XPAL
 from ._random import RandomSampler
 from ._uncertainty import UncertaintySampling
-<<<<<<< HEAD
+from ._qbc import QBC
 from ._expected_error import ExpectedErrorReduction
 
-__all__ = ['RandomSampler', 'McPAL', 'XPAL', 'UncertaintySampling', 'ExpectedErrorReduction']
-=======
-from ._qbc import QBC
-
-__all__ = ['RandomSampler', 'McPAL', 'XPAL', 'UncertaintySampling', 'QBC']
->>>>>>> 2888b7ba
+__all__ = ['RandomSampler', 'McPAL', 'XPAL', 'UncertaintySampling', 'ExpectedErrorReduction', 'QBC']