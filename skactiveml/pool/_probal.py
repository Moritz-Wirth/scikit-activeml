import itertools
import warnings

import numpy as np

from scipy.special import factorial, gammaln
from sklearn import clone
from sklearn.metrics import pairwise_kernels
from sklearn.utils import check_array

from skactiveml.base import SingleAnnotPoolBasedQueryStrategy, \
    ClassFrequencyEstimator, SkactivemlClassifier
from skactiveml.classifier import PWC
from skactiveml.utils import check_classifier_params, check_X_y, \
    ExtLabelEncoder, simple_batch, check_random_state
from skactiveml.utils import rand_argmax, MISSING_LABEL, check_cost_matrix, \
    check_scalar, is_labeled
from skactiveml.utils._validation import check_class_prior


class McPAL(SingleAnnotPoolBasedQueryStrategy):
    """Multi-class Probabilistic Active Learning

    This class implements multi-class probabilistic active learning (McPAL) [1]
    strategy.

    Parameters
    ----------
    clf: BaseEstimator
        Probabilistic classifier for gain calculation.
    prior: float, optional (default=1)
        Prior probabilities for the Dirichlet distribution of the samples.
    m_max: int, optional (default=1)
        Maximum number of hypothetically acquired labels.
    random_state: numeric | np.random.RandomState, optional
        Random state for candidate selection.

    References
    ----------
    [1] Daniel Kottke, Georg Krempl, Dominik Lang, Johannes Teschner, and Myra
    Spiliopoulou.
        Multi-Class Probabilistic Active Learning,
        vol. 285 of Frontiers in Artificial Intelligence and Applications,
        pages 586-594. IOS Press, 2016
    """

    def __init__(self, clf, prior=1, m_max=1, random_state=None):
        super().__init__(random_state=random_state)
        self.clf = clf
        self.prior = prior
        self.m_max = m_max

    def query(self, X_cand, X, y, sample_weight=None, utility_weight=None,
              batch_size=1, return_utilities=False):
        """Query the next instance to be labeled.

        Parameters
        ----------
        X_cand: array-like, shape(n_candidates, n_features)
            Unlabeled candidate samples
        X: array-like (n_training_samples, n_features)
            Complete data set
        y: array-like (n_training_samples)
            Labels of the data set
        sample_weight: array-like, shape (n_training_samples),
                       optional (default=None)
            Weights for uncertain annotators
        batch_size: int, optional (default=1)
            The number of instances to be selected.
        utility_weight: array-like (n_candidate_samples)
            Densities for each instance in X
        return_utilities: bool (default=False)
            If True, the utilities are additionally returned.

        Returns
        -------
        query_indices: np.ndarray, shape (1)
            The index of the queried instance.
        utilities: np.ndarray, shape (1, n_candidates)
            The utilities of all instances in X_cand
            (only returned if return_utilities is True).
        """
        # Validate input
        X_cand, return_utilities, batch_size, utility_weight, random_state = \
            self._validate_data(X_cand, return_utilities, batch_size,
                                utility_weight, self.random_state, reset=True)

        # Calculate utilities and return the output
        clf = clone(self.clf)
        clf.fit(X, y, sample_weight)
        k_vec = clf.predict_freq(X_cand)
        utilities = utility_weight * _cost_reduction(k_vec, prior=self.prior,
                                                     m_max=self.m_max)

        return simple_batch(utilities, random_state,
                            batch_size=batch_size,
                            return_utilities=return_utilities)

    def _validate_data(self, X_cand, return_utilities, batch_size,
                       utility_weight, random_state, reset=True):
        X_cand, return_utilities, batch_size, random_state = \
            super()._validate_data(X_cand, return_utilities, batch_size,
                                   self.random_state, reset=True)
        # Check if the classifier and its arguments are valid
        if not isinstance(self.clf, ClassFrequencyEstimator):
            raise TypeError("'clf' must implement methods according to "
                            "'ClassFrequencyEstimator'.")
        check_classifier_params(self.clf.classes, self.clf.missing_label)

        # Check 'utility_weight'
        if utility_weight is None:
            utility_weight = np.ones(len(X_cand))
        utility_weight = check_array(utility_weight, ensure_2d=False)

        # Check if X_cand and utility_weight have the same length
        if not len(X_cand) == len(utility_weight):
            raise ValueError(
                "'X_cand' and 'utility_weight' must have the same length."
            )

        return X_cand, return_utilities, batch_size, utility_weight, \
            random_state


class XPAL(SingleAnnotPoolBasedQueryStrategy):

    def __init__(self, clf, scoring='error',
                 cost_vector=None, cost_matrix=None, custom_perf_func=None,
                 prior_cand=1.e-3, prior_eval=1.e-3,
                 estimator_metric='rbf', estimator_metric_dict=None,
                 batch_mode='greedy',
                 batch_labels_equal=False,
                 nonmyopic_max_cand=3, nonmyopic_neighbors='nearest',
                 nonmyopic_labels_equal=True,
                 nonmyopic_independent_probs=True,
                 random_state=None):
        """ XPAL
        The expected probabilistic active learning (XPAL)
        strategy is a generalization of the multi-class probabilistic active
        learning (McPAL) [1], the optimised probabilistic active learning
        (OPAL) [2] strategy, and the cost-sensitive probabilistic active
        learning (CsPAL) strategy due to consideration of a cost matrix for
        multi-class classification problems and the computation of the expected
        error on an evaluation set.

        Attributes
        ----------
        clf: SkactivemlClassifier
            Deterministic classifier to be used.
        scoring: string
            "error"
            "cost-vector"
                requires cost-vector
            "misclassification-loss"
                requires cost-matrix
            "mean-abs-error"
            "macro-accuracy"
            "f1-score"
            "custom"
                requires custom_perf_func
        cost_vector: array-like (n_classes)
            Vector denoting the misclassification cost of each class. Only
            used if scoring='cost-vector'.
        cost_matrix: array-like (n_classes, n_classes)
            Matrix denoting the misclassification cost. The element
            cost_matrix[i,j] denotes the cost of an instance with true class i
            that is predicted as class j.
            Only used if scoring='misclassification-loss'.
        custom_perf_func: callable
            Function measuring the performance of a given confusion matrix.
            Maps an (n_classes, n_classes) confusion matrix to a performance.
            Only used if scoring='custom'.
        prior_cand: float | array-like (n_classes)
            Prior of the probability distribution of the label of the candidate
            instance. If it is a float, it is multiplied with the optimal prior
            vector that is calculated dependent on the cost matrix.
        prior_eval: float | array-like (n_classes)
            Prior of the probability distribution of the label of the
            evaluation instance. If it is a float, it is multiplied with the
            optimal prior vector that is calculated dependent on the cost
            matrix.
        estimator_metric: string | callable
            The metric to use when estimating probabilities of simulated
            labels for candidates, candidate sets or evaluation instances.
            If metric is a string, it must be one of the metrics
            in sklearn.pairwise.PAIRWISE_KERNEL_FUNCTIONS.
            Alternatively, if metric is a callable function, it is called on
            each pair of instances (rows) and the resulting value recorded. The
            callable should take two rows from X as input and return the
            corresponding kernel value as a single number. This means that
            callables from :mod:`sklearn.metrics.pairwise` are not allowed, as
            they operate on matrices, not single samples. Use the string
            identifying the kernel instead.
        estimator_metric_dict: dict
            Dictionary with additional parameters for the probability estimator
            defined by estimator_metric.
        batch_mode: string
            Set the batch mode for the candidate selection. Must be one of the
            following:
            "greedy": Greedily select the candidates for the batch
            "full": Check all combinations of candidates with a given batch
            size
        batch_labels_equal: bool
            If True, all labels of the instances in one (greedy/full) batch are
            simulated to be equal. Otherwise, all label combinations are
            simulated.
        nonmyopic_max_cand: int
            If the value is 1, the method is myopic. If it is greater than 1,
            multiple instances at the same/similar locations are simulated. If
            nonmyopic_look_ahead is too low, the utilities might be zero when
            lots of instances are already labeled. If it is too large, the
            execution time is increased.
        nonmyopic_neighbors: str
            Determine which candidates are used for non-myopic simulation.
            Must be one of the following:
            "same":    Simulate all candidates at the same location
            "nearest": Consider the instances that are nearest to the selected
                       candidate
        nonmyopic_labels_equal: bool
            If True, all labels of the instances in the non-myopic look-ahead
            set are simulated to be equal. Otherwise, all label combinations
            are simulated.
        nonmyopic_independent_probs: bool
            If True, the label probabilities within one nonmyopic set are
            assumed to be independent to reduce computational cost.
        random_state : numeric | np.random.RandomState
            Random state to use.

        References
        ----------
        D. Kottke, M. Herde, C. Sandrock, D. Huseljic, G. Krempl and B. Sick,
        Toward Optimal Probabilistic Active Learning Using a Bayesian Approach,
        arXiv:2006.01732 [cs.LG], 2020.
        """
        super().__init__(random_state=random_state)

        self.clf = clf
        self.scoring = scoring
        self.cost_vector = cost_vector
        self.cost_matrix = cost_matrix
        self.custom_perf_func = custom_perf_func
        self.prior_cand = prior_cand
        self.prior_eval = prior_eval
        self.estimator_metric = estimator_metric
        self.estimator_metric_dict = estimator_metric_dict
        self.batch_mode = batch_mode
        self.batch_labels_equal = batch_labels_equal
        self.nonmyopic_max_cand = nonmyopic_max_cand
        self.nonmyopic_neighbors = nonmyopic_neighbors
        self.nonmyopic_labels_equal = nonmyopic_labels_equal
        self.nonmyopic_independent_probs = nonmyopic_independent_probs

    def _validate_data(self, X, y, X_cand, X_eval, sample_weight,
                       sample_weight_cand, sample_weight_eval, batch_size,
                       return_utilities):

        X_cand, return_utilities, batch_size, random_state = \
            super()._validate_data(X_cand, return_utilities, batch_size,
                                   self.random_state, reset=True)

        # TODO: check if X_cand, X, X_eval have similar num_features

        # TODO warning if sample_weight_eval is given but X_eval not?
        check_scalar(self.batch_labels_equal,
                     name='batch_labels_equal', target_type=bool)
        check_scalar(self.nonmyopic_independent_probs,
                     name='nonmyopic_independent_probs', target_type=bool)
        check_scalar(self.nonmyopic_labels_equal,
                     name='nonmyopic_labels_equal', target_type=bool)

        if self.cost_matrix is not None and \
                self.cost_matrix.shape != (self.clf.classes, self.clf.classes):
            # TODO: should be len(self.clf.classes) ?
            raise ValueError('The given cost matrix does not '
                             'fit to the given classes.')

        X, y, X_cand, sample_weight, sample_weight_cand = check_X_y(
            X, y, X_cand, sample_weight=sample_weight,
            sample_weight_cand=sample_weight_cand, set_sample_weight=True)
        if X_eval is not None:
            X_eval, _, sample_weight_eval = check_X_y(
                X_eval, np.ones(len(X_eval)), sample_weight=sample_weight_eval,
                set_sample_weight=False)

        return X, y, X_cand, X_eval, sample_weight, sample_weight_cand,\
               sample_weight_eval, batch_size, return_utilities, random_state

    def query(self, X_cand, X, y, X_eval=None, batch_size=1,
              sample_weight_cand=None, sample_weight=None,
              sample_weight_eval=None, return_utilities=False, **kwargs):
        """Query the next instance to be labeled.

        Parameters
        ----------
        X_cand: array-like of shape (n_candidates, n_features)
            The unlabeled pool from which to choose.
        X: array-like of shape (n_samples, n_features)
            The complete data set.
        y: array-like of shape (n_samples)
            The labels for the set X.
        X_eval: array-like of shape (n_samples_eval, n_features),
                optional (default=X_cand)
            An unlabeled evaluation set used to estimate the performance of
            the classifier. If it is 'None', the candidate set X_cand will be
            used.
        batch_size: int, optional (default=1)
            The number of samples to be selected in one AL cycle.
        sample_weight_cand: array-like, shape (n_candidates),
                            optional (default=None)
            Weights for the candidate samples. Optional but necessary if
            sample_weight is given.
        sample_weight: array-like, shape (n_samples), optional (default=None)
            Weights for the labeled set X. Optional but necessary if
            sample_weight_cand is given.
        sample_weight_eval: array-like, shape (n_samples_eval),
                            optional (default=None)
            Weights for the evaluation set. Will be set to np.ones if it is
            None.
        return_utilities: bool, optional (default=False)
            If True, the utilities are additionally returned.
        kwargs: unused

        Returns
        -------
        query_indices: np.ndarray, shape (batch_size)
            The index of the queried instance.
        utilities: np.ndarray, shape (batch_size, n_candidates)
            The utilities of all instances in X_cand
            (only returned if return_utilities is True).
        """

        # validate query parameters
        X, y, X_cand, X_eval, sample_weight, sample_weight_cand,\
        sample_weight_eval, batch_size, return_utilities, random_state = \
            self._validate_data(
                X, y, X_cand, X_eval, sample_weight, sample_weight_cand,
                sample_weight_eval, batch_size, return_utilities
            )

        # TODO X, y will be tested by clf when is fitted; X_cand, X equal num features
        # CHECK X_eval will be tested by clf when predicted

        # TODO what about classifiers that do not support sample_weight?

        if sample_weight_eval is None:
            if X_eval is None:
                sample_weight_eval = np.ones(len(X_cand))
            else:
                sample_weight_eval = np.ones(len(X_eval))

        ### TEST init parameters
        # CHECK self.clf
        if not isinstance(self.clf, SkactivemlClassifier):
            raise TypeError('clf has to be from type SkactivemlClassifier. The '
                            'given type is {}. Use the wrapper in '
                            'skactiveml.classifier to use a sklearn '
                            'classifier.'.format(type(self.clf)))

        missing_label = self.clf.missing_label
        label_encoder = ExtLabelEncoder(missing_label=missing_label,
                                        classes=self.clf.classes).fit(y)
        classes = label_encoder.classes_
        n_classes = len(classes)

        # TODO self.metric, self.cost_vector, self.cost_matrix, self.custom_perf_func will be checked in _transform_metric
        # TODO: maybe return dperf function instead of 3 variables
        scoring_decomposable, cost_matrix, perf_func = _transform_scoring(
            self.scoring, self.cost_matrix, self.cost_vector,
            self.custom_perf_func, n_classes=n_classes
        )

        # check class priors
        if np.isscalar(self.prior_cand):
            opt_prior = calculate_optimal_prior(n_classes, cost_matrix)
            prior_cand = self.prior_cand * opt_prior
        else:
            prior_cand = self.prior_cand
        self.prior_cand_ = check_class_prior(prior_cand, n_classes)

        if np.isscalar(self.prior_eval):
            opt_prior = calculate_optimal_prior(n_classes, cost_matrix)
            prior_eval = self.prior_eval * opt_prior
        else:
            prior_eval = self.prior_eval
        self.prior_eval_ = check_class_prior(prior_eval, n_classes)

        #self.estimator_metric, self.estimator_metric_dict
        if self.estimator_metric_dict is None:
            estimator_metric_dict = {}
        else:
            estimator_metric_dict = self.estimator_metric_dict

        if self.estimator_metric == 'rbf' and \
                len(estimator_metric_dict) == 0:
            # TODO: include std, citations, check gamma-bandwidth transformation

            def estimate_bandwidth(n_samples, n_features):
                check_scalar(n_samples, name='n_samples', target_type=int,
                             min_val=0)
                check_scalar(n_features, name='n_features', target_type=int,
                             min_val=1)
                nominator = 2 * n_samples * n_features
                denominator = (n_samples - 1) * np.log(
                    (n_samples - 1) / ((np.sqrt(2) * 10 ** -6) ** 2))
                bandwidth = np.sqrt(nominator / denominator)
                return bandwidth

            bandwidth = estimate_bandwidth(X.shape[0], X.shape[1])
            estimator_metric_dict = {'gamma': 1/bandwidth}

        # TODO self.batch_mode
        # TODO self.pre_sim_labels_equal
        # TODO self.cand_sim_labels_equal
        # TODO self.nonmyopic_look_ahead
        # TODO self.nonmyopic_neighbors
        # TODO self.nonmyopic_independence


        if self.batch_mode == 'full' and self.nonmyopic_max_cand > 1:
            raise NotImplementedError("batch_mode = 'full' can only be "
                                      "combined with nonmyopic_max_cand = 1")

        """
        CODE
        """
        # MERGING INSTANCES FOR FASTER PROCESSING
        X_ = np.concatenate([X_cand, X], axis=0)
        y_ = np.concatenate([np.full(len(X_cand), missing_label), y], axis=0)
        sample_weight_ = np.concatenate([sample_weight_cand, sample_weight])
        if X_eval is None:
            sample_weight_eval = np.concatenate([sample_weight_eval,
                                                 np.full(len(X), 0)])

        idx_X_cand = list(range(len(X_cand)))
        idx_X = list(range(len(X_cand), len(X_cand)+len(X)))
        idx_X_lbld = list(np.where(is_labeled(y_, missing_label))[0])

        K = lambda X1, X2: pairwise_kernels(X1, X2,
                                            metric=self.estimator_metric,
                                            **estimator_metric_dict)

        # CALCULATING PRE-COMPUTED KERNELS FOR PROB ESTIMATION
        # TODO: sim_cand should have shape |X_| x |X_|
        if not self.nonmyopic_independent_probs or \
                self.nonmyopic_neighbors == 'nearest':
            sim_cand = _calc_sim(K, X_, X_,
                                 idx_X=idx_X_cand,
<<<<<<< HEAD
                                 idx_Y=idx_X_cand+idx_X_lbld, default=-1.e10)
        else:
            sim_cand = _calc_sim(K, X_, X_,
                                 idx_X=idx_X_cand,
                                 idx_Y=idx_X_lbld, default=-1.e10)
=======
                                 idx_Y=idx_X_cand + idx_X_lbld, default=-1e10)
        else:
            sim_cand = _calc_sim(K, X_, X_,
                                 idx_X=idx_X_cand,
                                 idx_Y=idx_X_lbld, default=-1e10)
>>>>>>> 3651fe58

        if X_eval is None:
            sim_eval = _calc_sim(K, X_, X_,
                                 idx_X=idx_X_cand,
                                 idx_Y=idx_X_cand+idx_X_lbld, default=-1.e10)
        else:
            sim_eval = _calc_sim(K, X_eval, X_,
                                 idx_Y=idx_X_cand+idx_X_lbld, default=-1.e10)

        # INITIALIZE PROB ESTIMATION
        cand_prob_est = PWC(metric="precomputed", classes=classes,
                            missing_label=missing_label,
                            class_prior=self.prior_cand_,
                            random_state=random_state)
        eval_prob_est = PWC(metric="precomputed", classes=classes,
                            missing_label=missing_label,
                            class_prior=self.prior_eval_,
                            random_state=random_state)

        # CODE
        utilities = np.full([batch_size, len(X_cand)], np.nan, dtype=float)
        best_indices = np.empty([batch_size], int)

        n_iter = 1 if self.batch_mode == 'full' else batch_size

        for i_iter in range(n_iter):
            idx_preselected = best_indices[:i_iter]
            idx_remaining = np.setdiff1d(idx_X_cand, idx_preselected)

            if self.batch_mode == 'full':
                idx_candlist_set = \
                    list(itertools.combinations(idx_remaining, batch_size))
            elif self.batch_mode == 'greedy':
                idx_candlist_set = _get_nonmyopic_cand_set(
                    neighbors=self.nonmyopic_neighbors, cand_idx=idx_remaining,
                    M=self.nonmyopic_max_cand,
                    similarity=sim_cand[:, idx_X_cand])
            else:
                raise ValueError("batch_mode must either be 'greedy' or 'full'")

            iter_utilities = probabilistic_gain(
                clf=self.clf,
                X=X_,
                y=y_,
                X_eval=X_eval,
                sample_weight=sample_weight_,
                sample_weight_eval=sample_weight_eval,
                idx_preselected=list(idx_preselected),
                idx_candlist_set=idx_candlist_set,
                idx_train=idx_X,
                cand_prob_est=cand_prob_est,
                sim_cand=sim_cand,
                eval_prob_est=eval_prob_est,
                sim_eval=sim_eval,
                scoring_decomposable=scoring_decomposable,
                scoring_cost_matrix=cost_matrix,
                scoring_perf_func=perf_func,
                preselected_labels_equal=self.batch_labels_equal,
                cand_independent_probs=
                    True if self.batch_mode == 'full'
                    else self.nonmyopic_independent_probs,
                cand_labels_equal=
                    self.batch_labels_equal if self.batch_mode == 'full'
                    else self.nonmyopic_labels_equal
            )

            if self.batch_mode == 'greedy':
                # calculate mean gain for non-myopic gains
<<<<<<< HEAD
                M = min(self.nonmyopic_max_cand, len(X_cand))
                iter_utilities = iter_utilities.reshape(-1, M)
                iter_utilities /= np.arange(1, M + 1).reshape(-1, M)
=======
                M = min(self.nonmyopic_max_cand, len(idx_remaining))
                iter_utilities = iter_utilities.reshape(len(idx_remaining), M)
                iter_utilities /= np.arange(1, M + 1).reshape(1, M)
>>>>>>> 3651fe58
                iter_utilities = np.nanmax(iter_utilities, axis=1)

                utilities[i_iter, idx_remaining] = iter_utilities

                cur_best_idx = rand_argmax(iter_utilities,
                                           random_state=random_state)
                best_indices[i_iter] = idx_remaining[cur_best_idx]
            elif self.batch_mode == 'full':

                tmp_utilities = np.full([len(X_cand), len(idx_candlist_set)],
                                        np.nan)
                for i, idx_candlist in enumerate(idx_candlist_set):
                    tmp_utilities[idx_candlist, i] = iter_utilities[i]
                utilities[:,:] = np.nanmax(tmp_utilities, axis=1).reshape(1,-1)

                cur_best_idx = rand_argmax(iter_utilities,
                                           random_state=random_state)
                best_indices[:] = idx_candlist_set[cur_best_idx[0]]

        if return_utilities:
            return best_indices, utilities
        else:
            return best_indices


def probabilistic_gain(clf, X, y, X_eval,
                       sample_weight, sample_weight_eval,
                       idx_preselected, idx_candlist_set, idx_train,
                       cand_prob_est, sim_cand,
                       eval_prob_est, sim_eval,
                       scoring_decomposable,
                       scoring_cost_matrix, scoring_perf_func,
                       preselected_labels_equal,
                       cand_independent_probs,
                       cand_labels_equal):


    # TODO: check sim shapes and values for training data, candidates etc
    # np.set_printoptions(precision=1, suppress=True)
    # print(sim_cand.T)
    # print(sim_eval.T)

<<<<<<< HEAD
    clf = clone(clf, safe=False) # Todo clone was missing, safe is necessary such that parameters are not necessarily refitted
=======
    clf = clone(clf, safe=False) # TODO: safe is necessary such that parameters are not necessarily refitted
>>>>>>> 3651fe58

    idx_cand_unique = \
        np.unique(list(itertools.chain(*idx_candlist_set))).tolist()
    idx_train = list(idx_train)
    idx_preselected = list(idx_preselected)

    # TODO check if estimator has same label encoder as clf
    y = np.array(y)
    cand_prob_est, _ = to_int_labels(cand_prob_est, X[idx_train], y[idx_train])
    eval_prob_est, _ = to_int_labels(eval_prob_est, X[idx_train], y[idx_train])
    clf, y = to_int_labels(clf, X, y)

    if isinstance(clf, PWC):
        if X_eval is not None:
            K = pairwise_kernels(X_eval, X,
                                 metric=clf.metric,
                                 **clf.metric_dict)
        else:
            K = pairwise_kernels(X, X,
                                 metric=clf.metric,
                                 **clf.metric_dict)
        clf.metric = 'precomputed'
        clf.metric_dict = {}

    clf.fit(X[idx_train], y[idx_train], sample_weight[idx_train])
    if X_eval is None:
        pred_old_cand = np.full_like(y, clf.missing_label)
        if isinstance(clf, PWC):
            pred_old_cand[idx_cand_unique] = \
                clf.predict(K[idx_cand_unique][:, idx_train])
        else:
            pred_old_cand[idx_cand_unique] = clf.predict(X[idx_cand_unique])
    else:
        if isinstance(clf, PWC):
            pred_old_cand = clf.predict(K[:, idx_train])
        else:
            pred_old_cand = clf.predict(X_eval)

    label_encoder = ExtLabelEncoder(missing_label=clf.missing_label,
                                    classes=clf.classes).fit(y)
    classes = label_encoder.transform(label_encoder.classes_)

    idx_lbld = list(np.where(is_labeled(y, clf.missing_label))[0])
    prob_cand_X = np.full([len(X), len(classes)], np.nan, float)
    cand_prob_est.fit(X[idx_train], y[idx_train], sample_weight[idx_train])
    prob_cand_X[idx_cand_unique+idx_preselected] = \
        cand_prob_est.predict_proba(sim_cand[idx_cand_unique+idx_preselected, :]
                                            [:, idx_train])

    # Remove redundancy in idx_candlist_set for independent probabilities
    idx_candlist_set_red, map_full2red = \
        _reduce_candlist_set(idx_candlist_set, reduce=cand_independent_probs)

    # include pre_sel_cand
    length_cand_idx_set = np.array([len(c) for c in idx_candlist_set_red], int)
    y_sim_lists_pre = _get_y_sim_list(classes=classes,
                                      n_instances=len(idx_preselected),
                                      labels_equal=preselected_labels_equal)

    utilities_red = np.full(len(idx_candlist_set_red), np.nan, float)
    for len_candlist in np.unique(length_cand_idx_set):
        y_sim_lists_cand = _get_y_sim_list(classes=classes,
                                           n_instances=len_candlist,
                                           labels_equal=cand_labels_equal)
        y_sim_list = list(itertools.product(y_sim_lists_pre, y_sim_lists_cand))

        for i_cand_idx in np.where(length_cand_idx_set==len_candlist)[0]:
            cand_idx = idx_candlist_set_red[i_cand_idx]

            idx_new = idx_preselected + cand_idx + idx_train
            X_new = X[idx_new]
            sim_eval_new = sim_eval[:, idx_new]
            sample_weight_new = sample_weight[idx_new]

            if cand_independent_probs:
                prob_y_sim = \
                    np.prod(prob_cand_X[idx_preselected + cand_idx,
                                        [a+b for a,b in y_sim_list]], axis=1)
            else:
                prob_y_sim_pre = \
                    np.prod(prob_cand_X[idx_preselected,
                                        [a for a, b in y_sim_list]], axis=1)
                prob_y_sim = \
                    _dependent_cand_prob(cand_idx, idx_train, idx_preselected,
                                         X, y, sample_weight,
                                         y_sim_list, prob_y_sim_pre,
                                         cand_prob_est, sim_cand)


            utilities_sim = np.empty(len(y_sim_list))
            for i_y_sim, (y_sim_pre, y_sim_cand) in enumerate(y_sim_list):
                y_new = np.concatenate([y_sim_pre, y_sim_cand, y[idx_train]],
                                       axis=0)
                eval_prob_est.fit(X_new, y_new, sample_weight_new)
                new_clf = clf.fit(X_new, y_new, sample_weight_new)

                if X_eval is None:
                    prob_eval = \
                        eval_prob_est.predict_proba(sim_eval_new[cand_idx])
                    if isinstance(new_clf, PWC):
                        pred_new = new_clf.predict(K[cand_idx][:, idx_new])
                    else:
                        pred_new = new_clf.predict(X[cand_idx])
                    pred_old = pred_old_cand[cand_idx]
                    sample_weight_eval_new = sample_weight_eval[cand_idx]
                else:
                    prob_eval = eval_prob_est.predict_proba(sim_eval_new)
                    if isinstance(new_clf, PWC):
                        pred_new = new_clf.predict(K[:, idx_new])
                    else:
                        pred_new = new_clf.predict(X_eval)
                    pred_old = pred_old_cand
                    sample_weight_eval_new = sample_weight_eval

                utilities_sim[i_y_sim] = \
                    _dperf(prob_eval, pred_old, pred_new,
                           sample_weight_eval=sample_weight_eval_new,
                           decomposable=scoring_decomposable,
                           cost_matrix=scoring_cost_matrix,
                           perf_func=scoring_perf_func) \

            utilities_red[i_cand_idx] = np.sum(utilities_sim * prob_y_sim)

    utilities = utilities_red[map_full2red]
    return utilities


def _reduce_candlist_set(candidate_sets, reduce=False):
    # TODO rename, idx_
    """Reduce the given list of candidate sets by deleting all redundant
    candidate sets (i.e., candidate sets that are contained multiple times in
    different order).

    Parameters
    ----------
    candidate_sets: array-like, shape (n_candidate_sets, n_candidates)
        Array containing tuples of candidates.
    reduce: bool, optional (default=False)
        If true, the candidate sets are reduced.
        Otherwise, they are not changed.

    Returns
    -------
    reduced_candidate_sets: list
        Reduced array containing the unique candidate sets.
    index_mapping: np.ndarray, shape (n_candidate_sets)
        Maps old candidate indices to the indices in the new
        reduced_candidate_sets. If reduce=False, the mapping is the identity.
    """
    if reduce:
        reduced_candidate_sets = []
        index_mapping = np.zeros(len(candidate_sets), int)
        for c_idx, c in enumerate(candidate_sets):
            c = sorted(c)
            try:
                sm_idx = reduced_candidate_sets.index(c)
                index_mapping[c_idx] = sm_idx
            except ValueError:
                index_mapping[c_idx] = len(reduced_candidate_sets)
                reduced_candidate_sets.append(c)
    else:
        reduced_candidate_sets = list(candidate_sets)
        index_mapping = np.arange(len(candidate_sets))
    return reduced_candidate_sets, index_mapping


def _calc_sim(K, X, Y, idx_X=None, idx_Y=None, default=np.nan):
    """Calculate the similarity between X and Y.
    If the indices are not None, the similarity is only calculated between the
    given indices. The remaining entries in the similarity matrix are set to
    the given default value.

    Parameters
    ----------
    K: callable
        Kernel denoting the similarity of instances.
    X: array-like, shape (n_instances_x, n_features)
        First array to be compared.
    Y: array-like, shape (n_instances_y, n_features)
        First array to be compared.
    idx_X: array-like
        Indices in the first array (X).
    idx_Y: array-like
        Indices in the second array (Y).
    default: float, optional (default=np.nan)
        Default value for similarities that are not calculated.

    Returns
    -------
    similarity: np.array, shape (n_instances_x, n_instances_y)
        The similarities between instances in X and Y.
    """
    if idx_X is None:
        idx_X = np.arange(len(X))
    if idx_Y is None:
        idx_Y = np.arange(len(Y))

    similarity = np.full([len(X), len(Y)], default, float)
<<<<<<< HEAD

    if len(idx_X) > 0 and len(idx_Y) > 0: #TODO
=======
    if len(idx_X) > 0 and len(idx_Y) > 0:
>>>>>>> 3651fe58
        similarity[np.ix_(idx_X, idx_Y)] = K(X[idx_X], Y[idx_Y])
    return similarity


def _get_nonmyopic_cand_set(neighbors, cand_idx, M, similarity=None):
    """Calculate the lookahead sets for each candidate with up to M instances.

    Parameters
    ----------
    neighbors: str
        Can be 'same' or 'nearest'. If neighbors='same', all labels are
        simulated at the same position. Otherwise, we search the
    cand_idx: array-like, shape (n_candidates)
        Array of the candidates
    similarity: array-like, shape (n_candidates, n_candidates),
                            optional (default=None)
        Similarities between the candidates. Only used if neighbors='nearest'.
    M: int
        Number of simulated instances.

    Returns
    -------
    nonmyopic_candidate_sets: list
        List of lookahead sets for each candidate.

    """
    if neighbors == 'same':
        cand_idx_set = np.tile(cand_idx, [M, 1]).T.tolist()
    elif neighbors == 'nearest':
        if similarity is None:
            raise ValueError("If neighbors='nearest', similarity must be "
                             "specified.")
        cand_similarities = similarity[cand_idx][:, cand_idx]
        cand_idx_set = (-cand_similarities).argsort(axis=1)[:, :M].tolist()
    else:
        raise ValueError('neighbor_mode unknown')

    nonmyopic_candidate_sets = []
    for candidate_set in cand_idx_set:
        for i in range(len(candidate_set)):
            nonmyopic_candidate_sets.append(candidate_set[:i+1])
    return nonmyopic_candidate_sets


def to_int_labels(est, X, y):
    est = clone(est)
    est.fit(X, y)
    label_encoder = ExtLabelEncoder(missing_label=est.missing_label,
                                    classes=est.classes).fit(y)
    classes = label_encoder.transform(label_encoder.classes_)
    y = label_encoder.transform(y)
    y[np.isnan(y)] = -1
    y = y.astype(int)
    est.missing_label = -1
    est.classes = classes.astype(int)
    return est, y


def _dependent_cand_prob(cand_idx, train_idx, preselected_idx,
                         X, y, sample_weight,
                         label_simulations, prob_preselected,
                         prob_est, sim_cand):
    """Calculate the probabilities for all given simulated label combinations.

    Parameters
    ----------
    cand_idx: array-like, shape (n_candidates)
        Indices of the candidates in X.
    train_idx: array-like, shape (n_train_instances)
        Indices of the training instances in X.
    preselected_idx: array-like, shape (n_preselected)
        Indices of the preselected instances in X.
    X: array-like, shape (n_instances, n_features)
        Array containing all instances.
    y: array-like, shape (n_instances)
        Array containing the the known labels of X.
    sample_weight: array-like, shape (n_instances)
        Sample weights for the instances in X.
    label_simulations: array-like, shape (n_simulations)
        List containing the simulated labels of the preselected instances and
        the simulated candidates. Each entry is a tuple with shape
        (n_preselected, n_candidates).
    prob_preselected: array-like, shape (n_simulations)
        Label probability of the preselected instances in each simulation in
        y_sim_list.
    prob_est: ClassFrequencyEstimator
        Model implementing the methods 'fit' and and 'predict_proba'.
    sim_cand: array-like, shape (n_instances, n_instances)
        Similarities between the candidates, only has to be specified at the
        indices [cand_idx, cand_idx].

    Returns
    -------
    simulation_probability: np.ndarray, shape (n_simulations)
        The probability for every simulation in label_simulations.

    """
    X = np.array(X)
    y = np.array(y)
    sample_weight = np.array(sample_weight)
    preselected_idx = list(preselected_idx)
    cand_idx = list(cand_idx)
    train_idx = list(train_idx)

    n_simulations = len(label_simulations)
    if len(prob_preselected) != n_simulations:
        raise ValueError(f"'n_simulations' is {n_simulations}, but "
                         f"'prob_preselected' has length "
                         f"{len(prob_preselected)}.")
    n_candidates = len(cand_idx)
    if len(label_simulations[0][1]) != n_candidates:
        raise ValueError(f"'n_candidates' is {n_candidates}, but "
                         f"the label simulations have "
                         f"{len(label_simulations[0][1])} candidate(s).")

    simulation_probability = np.array(prob_preselected, dtype=float)
    for i_y_sim, (y_sim_pre, y_sim_cand) in enumerate(label_simulations):

        for i_y in range(len(y_sim_cand)):
            # Calculate the probability of y_sim_cand[i_y] given the training
            # data, the preselected instances and the labels y_sim_cand[:i_y]
            idx_new = preselected_idx + cand_idx[:i_y] + train_idx
            X_new = X[idx_new]
            y_new = np.concatenate([y_sim_pre, y_sim_cand[:i_y], y[train_idx]],
                                   axis=0)
            sample_weight_new = sample_weight[idx_new]
            if len(idx_new) == 0:
                continue
            prob_est.fit(X_new, y_new, sample_weight_new)

            sim_new = sim_cand[cand_idx[i_y:i_y + 1], :][:, idx_new]
            prob_cand_y = prob_est.predict_proba(sim_new)
            simulation_probability[i_y_sim] *= prob_cand_y[0][y_sim_cand[i_y]]
    # Normalize array (necessary if there are no preselected instances and no
    # training instances)
    normalization = sum(simulation_probability)
    simulation_probability = simulation_probability / normalization
    return simulation_probability


def _get_y_sim_list(classes, n_instances, labels_equal=True):
    """Generate label combinations for the simulation.

    Parameters
    ----------
    classes: array-like, shape (n_classes)
        Array of all classes.
    n_instances: int
        Number of simulated instances.
    labels_equal: bool
        If true, all simulated labels are equal. Otherwise, all possible
        combinations are generated.

    Returns
    -------
    labels: list
        Possible label combinations.
    """
    if n_instances == 0:
        return [[]]
    classes = np.asarray(classes, int)
    if labels_equal:
        labels = np.tile(np.asarray(classes), [n_instances, 1]).T.tolist()
    else:
        product = itertools.product(classes, repeat=n_instances)
        labels = [list(x) for x in product]
    return labels


def _transform_scoring(metric, cost_matrix=None, cost_vector=None,
                       perf_func=None, n_classes=None):
    """Transform the scoring for evaluating classifiers.

    Parameters
    ----------
    metric: str
        The metric used. Possible metrics are 'error', 'cost-vector',
        'misclassification-loss', 'mean-abs-error', 'macro-accuracy',
        'f1-score' and 'custom'.
    cost_matrix: array-like, shape (n_classes, n_classes),
                 optional (default=None)
        The cost matrix. Only used if metric='misclassification-loss'.
    cost_vector: array-like, shape (n_classes), optional (default=None)
        The cost vector. Only used if metric='cost-vector'.
    perf_func: callable, optional (default=None)
        Custom performance function measuring the performance of a classifier.
        Only used if metric='custom'.
    n_classes: int, optional (default=None)
        Number of classes.

    Returns
    -------
    scoring_decomposable: bool
        Denote if the scoring is decomposable.
    cost_matrix: np.ndarray
        Cost matrix according to the given metric.
    perf_func: callable
        Performance function measuring the performance of a classifier.
    """
    if metric != 'misclassification-loss' and cost_matrix is not None:
        cost_matrix = None
        warnings.warn(
            "'cost_matrix' is only used if metric='misclassification-loss'."
        )
    if metric != 'cost-vector' and cost_vector is not None:
        warnings.warn(
            "'cost_vector' is only used if metric='cost_vector'."
        )
    if metric != 'custom' and perf_func is not None:
        perf_func = None
        warnings.warn(
            "'perf_func' is only used if metric='custom'."
        )

    if metric == 'error':
        scoring_decomposable = True
        if n_classes is None:
            raise ValueError(
                f"For metric='{metric}', 'n_classes' must be given."
            )
        cost_matrix = 1 - np.eye(n_classes)
    elif metric == 'cost-vector':
        scoring_decomposable = True
        if n_classes is None:
            raise ValueError(
                f"For metric='{metric}', 'n_classes' must be given."
            )
        if cost_vector is None:
            raise ValueError(
                f"For metric='{metric}', 'cost_vector' must be given."
            )
        cost_vector = np.array(cost_vector)
        if cost_vector.shape != (n_classes,):
            raise ValueError(
                "The cost vector must have shape (n_classes,)."
            )
        cost_matrix = cost_vector.reshape(-1, 1) \
                      @ np.ones([1, n_classes])
        np.fill_diagonal(cost_matrix, 0)
    elif metric == 'misclassification-loss':
        scoring_decomposable = True
        if n_classes is None:
            raise ValueError(
                f"For metric='{metric}', 'n_classes' must be given."
            )
        if cost_matrix is None:
            raise ValueError(
                f"For metric='{metric}', 'cost_matrix' must be given."
            )
        cost_matrix = check_cost_matrix(cost_matrix, n_classes)
    elif metric == 'mean-abs-error':
        scoring_decomposable = True
        if n_classes is None:
            raise ValueError(
                f"For metric='{metric}', 'n_classes' must be given."
            )
        row_matrix = np.arange(n_classes).reshape(-1, 1) \
                     @ np.ones([1, n_classes])
        cost_matrix = abs(row_matrix - row_matrix.T)
    elif metric == 'macro-accuracy':
        scoring_decomposable = False
        def perf_func(conf_matrix):
            return np.mean(conf_matrix.diagonal() / conf_matrix.sum(axis=1))
    elif metric == 'f1-score':
        scoring_decomposable = False
        def perf_func(conf_matrix):
            pos_pred = conf_matrix[:, -1].sum()
            recall = conf_matrix[-1, -1] / conf_matrix[-1, :].sum()
            precision = conf_matrix[-1, -1] / pos_pred if pos_pred > 0 else 0
            norm = recall + precision
            return (2 * recall * precision / norm) if norm > 0 else 0
    elif metric == 'custom':
        scoring_decomposable = False
        if perf_func is None:
            raise ValueError(
                f"For metric='{metric}', 'perf_func' must be given."
            )
    else:
        raise ValueError(f"Metric '{metric}' not implemented. Use "
                         "metric='custom' instead.")
    return scoring_decomposable, cost_matrix, perf_func


def _dperf(probs, pred_old, pred_new, sample_weight_eval,
           decomposable, cost_matrix=None, perf_func=None):
    """Calculate the performance difference between the old and new prediction.

    Parameters
    ----------
    probs: np.ndarray, shape (n_evaluations, n_classes)
        Label probabilities for each predicted sample.
    pred_old: np.ndarray, shape (n_evaluations)
        Old predictions.
    pred_new: np.ndarray, shape (n_evaluations)
        New predictions.
    sample_weight_eval: np.ndarray, shape (n_evaluations)
        Weight for the predictions.
    decomposable: bool
        If true, use the cost matrix to determine the difference. Otherwise,
        use the perf_func.
    cost_matrix: array-like, shape (n_classes, n_classes),
                 optional (default=None)
        The cost matrix. Only used if decomposable=True.
    perf_func: callable
        Function measuring the performance of predictions. Maps a cost matrix

    Returns
    -------
    performance_difference: float
        Performance difference between the old and new predictions.
    """
    if decomposable:
        check_cost_matrix(cost_matrix, len(cost_matrix))
        pred_changed = (pred_new != pred_old)
        w = sample_weight_eval[pred_changed, np.newaxis]
        p = probs[pred_changed, :]
        C_old = cost_matrix.T[pred_old[pred_changed]]
        C_new = cost_matrix.T[pred_new[pred_changed]]
        normalize = sum(sample_weight_eval)
        performance_difference = np.sum(w * p * (C_old - C_new)) / normalize
        return performance_difference
    else:
        n_classes = probs.shape[1]
        conf_mat_old = np.zeros([n_classes, n_classes])
        conf_mat_new = np.zeros([n_classes, n_classes])
        probs = probs * sample_weight_eval[:, np.newaxis]
        for y_pred in range(n_classes):
            conf_mat_old[:, y_pred] = np.sum(probs[pred_old == y_pred], axis=0)
            conf_mat_new[:, y_pred] = np.sum(probs[pred_new == y_pred], axis=0)
        return perf_func(conf_mat_new) - perf_func(conf_mat_old)


def estimate_bandwidth(n_samples, n_features):
    check_scalar(n_samples, name='n_samples', target_type=int, min_val=0)
    check_scalar(n_features, name='n_features', target_type=int, min_val=1)
    nominator = 2 * n_samples * n_features
    denominator = (n_samples - 1) * np.log((n_samples - 1) / ((np.sqrt(2) * 10 ** -6) ** 2))
    bandwidth = np.sqrt(nominator / denominator)
    return bandwidth


def score_recall(conf_matrix):
    return conf_matrix[-1, -1] / conf_matrix[-1, :].sum()


def macro_accuracy_func(conf_matrix):
    return np.mean(conf_matrix.diagonal() / conf_matrix.sum(axis=1))


def score_accuracy(conf_matrix):
    return conf_matrix.diagonal().sum() / conf_matrix.sum()


def score_precision(conf_matrix):
    pos_pred = conf_matrix[:, -1].sum()
    return conf_matrix[-1, -1] / pos_pred if pos_pred > 0 else 0


def f1_score_func(conf_matrix):
    recall = score_recall(conf_matrix)
    precision = score_precision(conf_matrix)
    norm = recall + precision
    return 2 * recall * precision / norm if norm > 0 else 0


def calculate_optimal_prior(n_classes, cost_matrix=None):
    if cost_matrix is None:
        return np.full([n_classes], 1. / n_classes)
    else:
        M = np.ones([1, len(cost_matrix)]) @ np.linalg.inv(cost_matrix)
        if np.all(M[0] >= 0):
            return M[0] / np.sum(M)
        else:
            return np.full([n_classes], 1. / n_classes)


def _cost_reduction(k_vec_list, C=None, m_max=2, prior=1.e-3):
    """Calculate the expected cost reduction.

    Calculate the expected cost reduction for given maximum number of
    hypothetically acquired labels, observed labels and cost matrix.

    Parameters
    ----------
    k_vec_list: array-like, shape (n_samples, n_classes)
        Observed class labels.
    C: array-like, shape = (n_classes, n_classes)
        Cost matrix.
    m_max: int
        Maximal number of hypothetically acquired labels.
    prior : float | array-like, shape (n_classes)
       Prior value for each class.

    Returns
    -------
    expected_cost_reduction: array-like, shape (n_samples)
        Expected cost reduction for given parameters.
    """
    # Check if 'prior' is valid
    check_scalar(prior, 'prior', (float, int),
                 min_inclusive=False, min_val=0)

    # Check if 'm_max' is valid
    check_scalar(m_max, 'm_max', int, min_val=1)

    n_classes = len(k_vec_list[0])
    n_samples = len(k_vec_list)

    # check cost matrix
    C = 1 - np.eye(n_classes) if C is None else np.asarray(C)

    # generate labelling vectors for all possible m values
    l_vec_list = np.vstack([_gen_l_vec_list(m, n_classes)
                            for m in range(m_max + 1)])
    m_list = np.sum(l_vec_list, axis=1)
    n_l_vecs = len(l_vec_list)

    # compute optimal cost-sensitive decision for all combination of k-vectors
    # and l-vectors
    tile = np.tile(k_vec_list, (n_l_vecs, 1, 1))
    k_l_vec_list = np.swapaxes(tile, 0, 1) + l_vec_list
    y_hats = np.argmin(k_l_vec_list @ C, axis=2)

    # add prior to k-vectors
    prior = prior * np.ones(n_classes)
    k_vec_list = np.asarray(k_vec_list) + prior

    # all combination of k-, l-, and prediction indicator vectors
    combs = [k_vec_list, l_vec_list, np.eye(n_classes)]
    combs = np.asarray([list(elem)
                        for elem in list(itertools.product(*combs))])

    # three factors of the closed form solution
    factor_1 = 1 / euler_beta(k_vec_list)
    factor_2 = multinomial(l_vec_list)
    factor_3 = euler_beta(np.sum(combs, axis=1)).reshape(n_samples, n_l_vecs,
                                                         n_classes)

    # expected classification cost for each m
    m_sums = np.asarray(
        [factor_1[k_idx]
         * np.bincount(m_list, factor_2 * [C[:, y_hats[k_idx, l_idx]]
                                           @ factor_3[k_idx, l_idx]
                                           for l_idx in range(n_l_vecs)])
         for k_idx in range(n_samples)]
    )

    # compute classification cost reduction as difference
    gains = np.zeros((n_samples, m_max)) + m_sums[:, 0].reshape(-1, 1)
    gains -= m_sums[:, 1:]

    # normalize  cost reduction by number of hypothetical label acquisitions
    gains /= np.arange(1, m_max + 1)

    return np.max(gains, axis=1)


def _gen_l_vec_list(m_approx, n_classes):
    """
    Creates all possible class labeling vectors for given number of
    hypothetically acquired labels and given number of classes.

    Parameters
    ----------
    m_approx: int
        Number of hypothetically acquired labels..
    n_classes: int,
        Number of classes

    Returns
    -------
    label_vec_list: array-like, shape = [n_labelings, n_classes]
        All possible class labelings for given parameters.
    """

    label_vec_list = [[]]
    label_vec_res = np.arange(m_approx + 1)
    for i in range(n_classes - 1):
        new_label_vec_list = []
        for labelVec in label_vec_list:
            for newLabel in label_vec_res[label_vec_res
                                          - (m_approx - sum(labelVec))
                                          <= 1.e-10]:
                new_label_vec_list.append(labelVec + [newLabel])
        label_vec_list = new_label_vec_list

    new_label_vec_list = []
    for labelVec in label_vec_list:
        new_label_vec_list.append(labelVec + [m_approx - sum(labelVec)])
    label_vec_list = np.array(new_label_vec_list, int)

    return label_vec_list


def euler_beta(a):
    """
    Represents Euler beta function:
    B(a(i)) = Gamma(a(i,1))*...*Gamma(a_n)/Gamma(a(i,1)+...+a(i,n))

    Parameters
    ----------
    a: array-like, shape (m, n)
        Vectors to evaluated.

    Returns
    -------
    result: array-like, shape (m)
        Euler beta function results [B(a(0)), ..., B(a(m))
    """
    return np.exp(np.sum(gammaln(a), axis=1) - gammaln(np.sum(a, axis=1)))


def multinomial(a):
    """
    Computes Multinomial coefficient:
    Mult(a(i)) = (a(i,1)+...+a(i,n))!/(a(i,1)!...a(i,n)!)

    Parameters
    ----------
    a: array-like, shape (m, n)
        Vectors to evaluated.

    Returns
    -------
    result: array-like, shape (m)
        Multinomial coefficients [Mult(a(0)), ..., Mult(a(m))
    """
    return factorial(np.sum(a, axis=1)) / np.prod(factorial(a), axis=1)<|MERGE_RESOLUTION|>--- conflicted
+++ resolved
@@ -445,27 +445,19 @@
                 self.nonmyopic_neighbors == 'nearest':
             sim_cand = _calc_sim(K, X_, X_,
                                  idx_X=idx_X_cand,
-<<<<<<< HEAD
-                                 idx_Y=idx_X_cand+idx_X_lbld, default=-1.e10)
-        else:
-            sim_cand = _calc_sim(K, X_, X_,
-                                 idx_X=idx_X_cand,
-                                 idx_Y=idx_X_lbld, default=-1.e10)
-=======
                                  idx_Y=idx_X_cand + idx_X_lbld, default=-1e10)
         else:
             sim_cand = _calc_sim(K, X_, X_,
                                  idx_X=idx_X_cand,
                                  idx_Y=idx_X_lbld, default=-1e10)
->>>>>>> 3651fe58
 
         if X_eval is None:
             sim_eval = _calc_sim(K, X_, X_,
                                  idx_X=idx_X_cand,
-                                 idx_Y=idx_X_cand+idx_X_lbld, default=-1.e10)
+                                 idx_Y=idx_X_cand+idx_X_lbld, default=-1e10)
         else:
             sim_eval = _calc_sim(K, X_eval, X_,
-                                 idx_Y=idx_X_cand+idx_X_lbld, default=-1.e10)
+                                 idx_Y=idx_X_cand+idx_X_lbld, default=-1e10)
 
         # INITIALIZE PROB ESTIMATION
         cand_prob_est = PWC(metric="precomputed", classes=classes,
@@ -526,15 +518,9 @@
 
             if self.batch_mode == 'greedy':
                 # calculate mean gain for non-myopic gains
-<<<<<<< HEAD
-                M = min(self.nonmyopic_max_cand, len(X_cand))
-                iter_utilities = iter_utilities.reshape(-1, M)
-                iter_utilities /= np.arange(1, M + 1).reshape(-1, M)
-=======
                 M = min(self.nonmyopic_max_cand, len(idx_remaining))
                 iter_utilities = iter_utilities.reshape(len(idx_remaining), M)
                 iter_utilities /= np.arange(1, M + 1).reshape(1, M)
->>>>>>> 3651fe58
                 iter_utilities = np.nanmax(iter_utilities, axis=1)
 
                 utilities[i_iter, idx_remaining] = iter_utilities
@@ -577,11 +563,7 @@
     # print(sim_cand.T)
     # print(sim_eval.T)
 
-<<<<<<< HEAD
-    clf = clone(clf, safe=False) # Todo clone was missing, safe is necessary such that parameters are not necessarily refitted
-=======
     clf = clone(clf, safe=False) # TODO: safe is necessary such that parameters are not necessarily refitted
->>>>>>> 3651fe58
 
     idx_cand_unique = \
         np.unique(list(itertools.chain(*idx_candlist_set))).tolist()
@@ -780,12 +762,7 @@
         idx_Y = np.arange(len(Y))
 
     similarity = np.full([len(X), len(Y)], default, float)
-<<<<<<< HEAD
-
-    if len(idx_X) > 0 and len(idx_Y) > 0: #TODO
-=======
     if len(idx_X) > 0 and len(idx_Y) > 0:
->>>>>>> 3651fe58
         similarity[np.ix_(idx_X, idx_Y)] = K(X[idx_X], Y[idx_Y])
     return similarity
 
