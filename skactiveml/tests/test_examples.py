--- conflicted
+++ resolved
@@ -8,28 +8,21 @@
 from docs.generate import generate_examples
 from skactiveml import pool, stream
 
-<<<<<<< HEAD
-=======
 from skactiveml.stream import CognitiveDualQueryStrategy
 
 QUERY_STRATEGY_EXCEPTIONS_LIST = [
     CognitiveDualQueryStrategy,
 ]
 
->>>>>>> 283e809e
 
 class TestExamples(unittest.TestCase):
     def setUp(self):
         self.skaml_path = path.abspath(os.curdir).split("skactiveml")[0]
         self.docs_path = path.join(self.skaml_path, "docs")
         self.json_path = path.join(self.skaml_path, "docs", "examples")
-<<<<<<< HEAD
-        self.exceptions = []
-=======
         self.exceptions = [
             qs.__name__ for qs in QUERY_STRATEGY_EXCEPTIONS_LIST
         ]
->>>>>>> 283e809e
         self.working_dir = os.path.abspath(os.curdir)
 
         # A list of all modules that should have a json file.
