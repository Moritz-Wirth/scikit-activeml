--- conflicted
+++ resolved
@@ -15,7 +15,6 @@
     return lines
 
 
-<<<<<<< HEAD
 setuptools.setup(
     name="scikit-activeml",
     version=__version__,
@@ -44,6 +43,7 @@
     ],
     url="https://github.com/scikit-activeml/scikit-activeml",
     author="Daniel Kottke",
+    python_requires=">=3.7",
     author_email="daniel.kottke@uni-kassel.de",
     license="BSD 3-Clause License",
     packages=setuptools.find_packages(),
@@ -52,37 +52,4 @@
     tests_require=["pytest"],
     include_package_data=True,
     zip_safe=False,
-)
-=======
-setuptools.setup(name='scikit-activeml',
-                 version=__version__,
-                 description='Our package scikit-activeml is a Python library '
-                             'for active learning on top of SciPy and '
-                             'scikit-learn.',
-                 long_description=readme(),
-                 long_description_content_type='text/x-rst',
-                 classifiers=[
-                     'Intended Audience :: Science/Research',
-                     'Intended Audience :: Developers',
-                     'License :: OSI Approved :: BSD License',
-                     'Programming Language :: Python :: 3',
-                     'Programming Language :: Python :: 3.7',
-                     'Programming Language :: Python :: 3.8',
-                     'Programming Language :: Python :: 3.9',
-                     'Operating System :: OS Independent',
-                 ],
-                 keywords=['active learning', 'machine learning',
-                           'semi-supervised learning', 'data mining',
-                           'pattern recognition', 'artificial intelligence'],
-                 url='https://github.com/scikit-activeml/scikit-activeml',
-                 author='Daniel Kottke',
-                 python_requires='>=3.7',
-                 author_email='daniel.kottke@uni-kassel.de',
-                 license='BSD 3-Clause License',
-                 packages=setuptools.find_packages(),
-                 install_requires=requirements(),
-                 setup_requires=['pytest-runner'],
-                 tests_require=['pytest'],
-                 include_package_data=True,
-                 zip_safe=False)
->>>>>>> 9d9a351c
+)