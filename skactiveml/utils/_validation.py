import copy
from collections.abc import Iterable

import numpy as np
import sklearn
import warnings
from sklearn.utils.validation import check_array, column_or_1d, \
    assert_all_finite, check_consistent_length

# Define constant for missing label used throughout the package.
MISSING_LABEL = np.nan


def check_scalar(x, name, target_type, min_inclusive=True, max_inclusive=True,
                 min_val=None, max_val=None):
    """Validate scalar parameters type and value.

    Parameters
    ----------
    x : object
        The scalar parameter to validate.
    name : str
        The name of the parameter to be printed in error messages.
    target_type : type or tuple
        Acceptable data types for the parameter.
    min_val : float or int, optional (default=None)
        The minimum valid value the parameter can take. If None (default) it
        is implied that the parameter does not have a lower bound.
    min_inclusive : bool, optional (default=True)
        If true, the minimum valid value is inclusive, otherwise exclusive.
    max_val : float or int, optional (default=None)
        The maximum valid value the parameter can take. If None (default) it
        is implied that the parameter does not have an upper bound.
    max_inclusive : bool, optional (default=True)
        If true, the maximum valid value is inclusive, otherwise exclusive.

    Raises
    -------
    TypeError
        If the parameter's type does not match the desired type.
    ValueError
        If the parameter's value violates the given bounds.
    """
    if not isinstance(x, target_type):
        raise TypeError('`{}` must be an instance of {}, not {}.'
                        .format(name, target_type, type(x)))
    if min_inclusive:
        if min_val is not None and x < min_val:
            raise ValueError('`{}`= {}, must be >= '
                             '{}.'.format(name, x, min_val))
    else:
        if min_val is not None and x <= min_val:
            raise ValueError('`{}`= {}, must be > '
                             '{}.'.format(name, x, min_val))

    if max_inclusive:
        if max_val is not None and x > max_val:
            raise ValueError('`{}`= {}, must be <= '
                             '{}.'.format(name, x, max_val))
    else:
        if max_val is not None and x >= max_val:
            raise ValueError('`{}`= {}, must be < '
                             '{}.'.format(name, x, max_val))


def check_classifier_params(classes, missing_label, cost_matrix=None):
    """Check whether the parameters are compatible to each other (only if
    `classes` is not None).

    Parameters
    ----------
    classes : array-like, shape (n_classes)
        Array of class labels.
    missing_label : {number, str, None, np.nan}
        Symbol to represent a missing label.
    cost_matrix : array-like, shape (n_classes, n_classes), default=None
        Cost matrix. If None, cost matrix will be not checked.
    """
    check_missing_label(missing_label)
    if classes is not None:
        check_classes(classes)
        dtype = np.append(classes, missing_label).dtype
        check_missing_label(missing_label, target_type=dtype, name='classes')
        if cost_matrix is not None:
            check_cost_matrix(cost_matrix=cost_matrix, n_classes=len(classes))
    else:
        if cost_matrix is not None:
            raise ValueError("You cannot specify 'cost_matrix' without "
                             "specifying 'classes'.")


def check_missing_label(missing_label, target_type=None, name=None):
    """Check whether a missing label is compatible to a given target type.

    Parameters
    ----------
    missing_label : number | str | None | np.nan
        Symbol to represent a missing label.
    target_type : type or tuple
        Acceptable data types for the parameter 'missing_label'.
    name : str
        The name of the variable to which 'missing_label' is not compatible.
        The name will be printed in error messages.
    """
    is_None = missing_label is None
    is_character = np.issubdtype(type(missing_label), np.character)
    is_number = np.issubdtype(type(missing_label), np.number)
    if not is_number and not is_character and not is_None:
        raise TypeError(
            "'missing_label' has type '{}', but must be a either a number, "
            "a string, np.nan, or None.".format(type(missing_label)))
    if target_type is not None:
        is_object_type = np.issubdtype(target_type, np.object_)
        is_character_type = np.issubdtype(target_type, np.character)
        is_number_type = np.issubdtype(target_type, np.number)
        if (is_character_type and is_number) or (
                is_number_type and is_character) or (
                is_object_type and not is_None):
            name = 'target object' if name is None else str(name)
            raise TypeError(
                "'missing_label' has type '{}' and is not compatible to the "
                "type '{}' of '{}'.".format(
                    type(missing_label), target_type, name))


def check_classes(classes):
    """Check whether class labels are uniformly strings or numbers.

    Parameters
    ----------
    classes : array-like, shape (n_classes)
        Array of class labels.
    """
    if not isinstance(classes, Iterable):
        raise TypeError(
            "'classes' is not iterable. Got {}".format(type(classes)))
    try:
        classes_sorted = np.array(sorted(set(classes)))
        if len(classes) != len(classes_sorted):
            raise ValueError("Duplicate entries in 'classes'.")
    except TypeError:
        types = sorted(t.__qualname__ for t in set(type(v) for v in classes))
        raise TypeError(
            "'classes' must be uniformly strings or numbers. Got {}".format(
                types))


<<<<<<< HEAD
def check_cost_matrix(cost_matrix, n_classes, only_non_negative=False,
                      contains_non_zero=False, diagonal_is_zero=False):
=======
def check_class_prior(class_prior, n_classes):
    """Check if the class_prior is a valid prior.

    Parameters
    ----------
    class_prior : numeric | array_like, shape (n_classes)
        A class prior.
    n_classes : int
        The number of classes.

    Returns
    -------
    class_prior : np.ndarray, shape (n_classes)
        Numpy array as prior.
    """
    if class_prior is None:
        raise TypeError("'class_prior' must not be None.")
    check_scalar(n_classes, name='n_classes', target_type=int, min_val=1)
    if np.isscalar(class_prior):
        check_scalar(class_prior, name='class_prior',
                     target_type=(int, float), min_val=0)
        class_prior = np.array([class_prior] * n_classes)
    else:
        class_prior = check_array(class_prior, ensure_2d=False)
        # class_prior = column_or_1d(class_prior)
        is_negative = np.sum(class_prior < 0)
        if class_prior.shape != (n_classes,) or is_negative:
            raise ValueError("`class_prior` must be either a non-negative"
                             "float or a list of `n_classes` non-negative "
                             "floats.")
    return class_prior.reshape(-1)


def check_cost_matrix(cost_matrix, n_classes):
>>>>>>> 3651fe58
    """Check whether cost matrix has shape `(n_classes, n_classes)`.

    Parameters
    ----------
    cost_matrix : array-like, shape (n_classes, n_classes)
        Cost matrix.
    n_classes : int
        Number of classes.
    only_non_negative : bool, optional (default=True)
        This parameter determines whether the matrix must contain only non
        negative cost entries.
    contains_non_zero : bool, optional (default=True)
        This parameter determines whether the matrix must contain at least on
        non-zero cost entry.
    diagonal_is_zero : bool, optional (default=True)
        This parameter determines whether the diagonal cost entries must be
        zero.

    Returns
    -------
    cost_matrix_new : np.ndarray, shape (n_classes, n_classes)
        Numpy array as cost matrix.
    """
    check_scalar(n_classes, target_type=int, name='n_classes', min_val=1)
    cost_matrix_new = check_array(np.array(cost_matrix, dtype=float),
                                  ensure_2d=True)
    if cost_matrix_new.shape != (n_classes, n_classes):
        raise ValueError(
            "'cost_matrix' must have shape ({}, {}). "
            "Got {}.".format(n_classes, n_classes, cost_matrix_new.shape))
    if np.sum(cost_matrix_new < 0) > 0:
        if only_non_negative:
            raise ValueError(
                "'cost_matrix' must contain only non-negative cost entries."
            )
        else:
            warnings.warn(
                "'cost_matrix' contains negative cost entries."
            )
    if n_classes != 1 and np.sum(cost_matrix_new != 0) == 0:
        if contains_non_zero:
            raise ValueError(
                    "'cost_matrix' must contain at least one non-zero cost "
                    "entry."
                )
        else:
            warnings.warn(
                "'cost_matrix' contains contains no non-zero cost entry."
            )
    if np.sum(np.diag(cost_matrix_new) != 0) > 0:
        if diagonal_is_zero:
            raise ValueError(
                "'cost_matrix' must contain only cost entries being zero on "
                "its diagonal."
            )
        else:
            warnings.warn(
                "'cost_matrix' contains non-zero cost entries on its diagonal."
            )
    return cost_matrix_new


def check_X_y(X, y, X_cand=None, sample_weight=None, sample_weight_cand=None,
              accept_sparse=False, *, accept_large_sparse=True,
              dtype="numeric", order=None, copy=False, force_all_finite=True,
              ensure_2d=True, allow_nd=False, multi_output=False,
              allow_nan=None, ensure_min_samples=1, ensure_min_features=1,
              y_numeric=False, estimator=None, missing_label=MISSING_LABEL,
              set_sample_weight=True):
    """Input validation for standard estimators.

    Checks X and y for consistent length, enforces X to be 2D and y 1D. By
    default, X is checked to be non-empty and containing only finite values.
    Standard input checks are also applied to y, such as checking that y
    does not have np.nan or np.inf targets. For multi-label y, set
    multi_output=True to allow 2D and sparse y. If the dtype of X is
    object, attempt converting to float, raising on failure.

    Parameters
    ----------
    X : nd-array, list or sparse matrix
        Labeled input data.

    y : nd-array, list or sparse matrix
        Labels for X.

    X_cand : nd-array, list or sparse matrix (default=None)
        Unlabeled input data

    sample_weight : array-like of shape (n_samples,) (default=None)
            Sample weights.

    sample_weight_cand : array-like of shape (n_candidates,) (default=None)
            Sample weights of the candidates.

    accept_sparse : string, boolean or list of string (default=False)
        String[s] representing allowed sparse matrix formats, such as 'csc',
        'csr', etc. If the input is sparse but not in the allowed format,
        it will be converted to the first listed format. True allows the input
        to be any format. False means that a sparse matrix input will
        raise an error.

    accept_large_sparse : bool (default=True)
        If a CSR, CSC, COO or BSR sparse matrix is supplied and accepted by
        accept_sparse, accept_large_sparse will cause it to be accepted only
        if its indices are stored with a 32-bit dtype.

        .. versionadded:: 0.20

    dtype : string, type, list of types or None (default="numeric")
        Data type of result. If None, the dtype of the input is preserved.
        If "numeric", dtype is preserved unless array.dtype is object.
        If dtype is a list of types, conversion on the first type is only
        performed if the dtype of the input is not in the list.

    order : 'F', 'C' or None (default=None)
        Whether an array will be forced to be fortran or c-style.

    copy : boolean (default=False)
        Whether a forced copy will be triggered. If copy=False, a copy might
        be triggered by a conversion.

    force_all_finite : boolean or 'allow-nan', (default=True)
        Whether to raise an error on np.inf, np.nan, pd.NA in X. This parameter
        does not influence whether y can have np.inf, np.nan, pd.NA values.
        The possibilities are:

        - True: Force all values of X to be finite.
        - False: accepts np.inf, np.nan, pd.NA in X.
        - 'allow-nan': accepts only np.nan or pd.NA values in X. Values cannot
          be infinite.

        .. versionadded:: 0.20
           ``force_all_finite`` accepts the string ``'allow-nan'``.

        .. versionchanged:: 0.23
           Accepts `pd.NA` and converts it into `np.nan`

    ensure_2d : boolean (default=True)
        Whether to raise a value error if X is not 2D.

    allow_nd : boolean (default=False)
        Whether to allow X.ndim > 2.

    multi_output : boolean (default=False)
        Whether to allow 2D y (array or sparse matrix). If false, y will be
        validated as a vector. y cannot have np.nan or np.inf values if
        multi_output=True.

    allow_nan : boolean (default=None)
        Whether to allow np.nan in y.

    ensure_min_samples : int (default=1)
        Make sure that X has a minimum number of samples in its first
        axis (rows for a 2D array).

    ensure_min_features : int (default=1)
        Make sure that the 2D array has some minimum number of features
        (columns). The default value of 1 rejects empty datasets.
        This check is only enforced when X has effectively 2 dimensions or
        is originally 1D and ``ensure_2d`` is True. Setting to 0 disables
        this check.

    y_numeric : boolean (default=False)
        Whether to ensure that y has a numeric type. If dtype of y is object,
        it is converted to float64. Should only be used for regression
        algorithms.

    estimator : str or estimator instance (default=None)
        If passed, include the name of the estimator in warning messages.

    missing_label : {scalar, string, np.nan, None}, (default=np.nan)
        Value to represent a missing label.

    set_sample_weight : boolean (default=True)
        If true, sample_weight/sample_weight_cand will be set to np.ones,
        if sample_weight/sample_weight_cand is not given.

    Returns
    -------
    X_converted : object
        The converted and validated X.

    y_converted : object
        The converted and validated y.

    X_cand : object
        The converted and validated X_cand
        Only returned if X_cand is not None.

    sample_weight : np.ndarray
        The converted and validated sample_weight.

    sample_weight_cand : np.ndarray
        The converted and validated sample_weight_cand.
        Only returned if X_cand is not None.
    """
    if y is None:
        raise ValueError("y cannot be None")

    if allow_nan is None:
        allow_nan = True if missing_label is np.nan else False

    X = check_array(X, accept_sparse=accept_sparse,
                    accept_large_sparse=accept_large_sparse,
                    dtype=dtype, order=order, copy=copy,
                    force_all_finite=force_all_finite,
                    ensure_2d=ensure_2d, allow_nd=allow_nd,
                    ensure_min_samples=ensure_min_samples,
                    ensure_min_features=ensure_min_features,
                    estimator=estimator)
    if multi_output:
        y = check_array(y, accept_sparse='csr', force_all_finite=True,
                        ensure_2d=False, dtype=None)
    else:
        y = column_or_1d(y, warn=True)
        assert_all_finite(y, allow_nan=allow_nan)
    if y_numeric and y.dtype.kind == 'O':
        y = y.astype(np.float64)
    check_consistent_length(X, y)

    if X_cand is not None:
        X_cand = check_array(X_cand, accept_sparse=accept_sparse,
                             accept_large_sparse=accept_large_sparse,
                             dtype=dtype, order=order, copy=copy,
                             force_all_finite=force_all_finite,
                             ensure_2d=ensure_2d, allow_nd=allow_nd,
                             ensure_min_samples=ensure_min_samples,
                             ensure_min_features=ensure_min_features,
                             estimator=estimator)
        if X_cand.shape[1] is not X.shape[1]:
            raise ValueError("The number of features of X_cand does not match"
                             "the number of features of X")

        if sample_weight_cand is None and set_sample_weight:
            sample_weight_cand = np.ones(len(X_cand))
        if sample_weight_cand is not None:
            sample_weight_cand = check_array(sample_weight_cand,
                                             ensure_2d=False)
            check_consistent_length(X_cand, sample_weight_cand)

    if sample_weight is None and set_sample_weight:
        sample_weight = np.ones(y.shape)
    if sample_weight is not None:
        sample_weight = check_array(sample_weight, ensure_2d=False)
        check_consistent_length(y, sample_weight)
        if y.ndim > 1 and y.shape[1] > 1 or \
                sample_weight.ndim > 1 and sample_weight.shape[1] > 1:
            check_consistent_length(y.T, sample_weight.T)

    if X_cand is None:
        return X, y, sample_weight
    else:
        return X, y, X_cand, sample_weight, sample_weight_cand


def check_random_state(random_state, seed_multiplier=None):
    """Checks validity of random state and creates a new random state for
    a given seed multiplier.

    Parameters
    ----------
    random_state : None | int | instance of RandomState
        If random_state is None, return the RandomState singleton used by
        np.random.
        If seed is an int, return a new RandomState.
        If seed is already a RandomState instance, return it.
        Otherwise raise ValueError.
    seed_multiplier : None | int, optional (default=None)
        If the random_state and seed_multiplier are not None, the seed
        multiplier is multiplied with the seed of the random_state.

    Returns
    -------
    random_state: instance of RandomState
        The validated random state.
    """
    if random_state is None or seed_multiplier is None:
        return sklearn.utils.check_random_state(random_state)

    check_scalar(seed_multiplier, name='seed_multiplier', target_type=int,
                 min_val=1)
    random_state = copy.deepcopy(random_state)
    random_state = sklearn.utils.check_random_state(random_state)

    seed = (random_state.randint(2**31)*seed_multiplier) % (2**31)
    return np.random.RandomState(seed)
<|MERGE_RESOLUTION|>--- conflicted
+++ resolved
@@ -1,9 +1,8 @@
-import copy
-from collections.abc import Iterable
-
 import numpy as np
 import sklearn
-import warnings
+
+from collections.abc import Iterable
+
 from sklearn.utils.validation import check_array, column_or_1d, \
     assert_all_finite, check_consistent_length
 
@@ -145,10 +144,6 @@
                 types))
 
 
-<<<<<<< HEAD
-def check_cost_matrix(cost_matrix, n_classes, only_non_negative=False,
-                      contains_non_zero=False, diagonal_is_zero=False):
-=======
 def check_class_prior(class_prior, n_classes):
     """Check if the class_prior is a valid prior.
 
@@ -183,7 +178,6 @@
 
 
 def check_cost_matrix(cost_matrix, n_classes):
->>>>>>> 3651fe58
     """Check whether cost matrix has shape `(n_classes, n_classes)`.
 
     Parameters
@@ -192,15 +186,6 @@
         Cost matrix.
     n_classes : int
         Number of classes.
-    only_non_negative : bool, optional (default=True)
-        This parameter determines whether the matrix must contain only non
-        negative cost entries.
-    contains_non_zero : bool, optional (default=True)
-        This parameter determines whether the matrix must contain at least on
-        non-zero cost entry.
-    diagonal_is_zero : bool, optional (default=True)
-        This parameter determines whether the diagonal cost entries must be
-        zero.
 
     Returns
     -------
@@ -214,35 +199,6 @@
         raise ValueError(
             "'cost_matrix' must have shape ({}, {}). "
             "Got {}.".format(n_classes, n_classes, cost_matrix_new.shape))
-    if np.sum(cost_matrix_new < 0) > 0:
-        if only_non_negative:
-            raise ValueError(
-                "'cost_matrix' must contain only non-negative cost entries."
-            )
-        else:
-            warnings.warn(
-                "'cost_matrix' contains negative cost entries."
-            )
-    if n_classes != 1 and np.sum(cost_matrix_new != 0) == 0:
-        if contains_non_zero:
-            raise ValueError(
-                    "'cost_matrix' must contain at least one non-zero cost "
-                    "entry."
-                )
-        else:
-            warnings.warn(
-                "'cost_matrix' contains contains no non-zero cost entry."
-            )
-    if np.sum(np.diag(cost_matrix_new) != 0) > 0:
-        if diagonal_is_zero:
-            raise ValueError(
-                "'cost_matrix' must contain only cost entries being zero on "
-                "its diagonal."
-            )
-        else:
-            warnings.warn(
-                "'cost_matrix' contains non-zero cost entries on its diagonal."
-            )
     return cost_matrix_new
 
 
@@ -440,34 +396,13 @@
         return X, y, X_cand, sample_weight, sample_weight_cand
 
 
-def check_random_state(random_state, seed_multiplier=None):
-    """Checks validity of random state and creates a new random state for
-    a given seed multiplier.
-
-    Parameters
-    ----------
-    random_state : None | int | instance of RandomState
-        If random_state is None, return the RandomState singleton used by
-        np.random.
-        If seed is an int, return a new RandomState.
-        If seed is already a RandomState instance, return it.
-        Otherwise raise ValueError.
-    seed_multiplier : None | int, optional (default=None)
-        If the random_state and seed_multiplier are not None, the seed
-        multiplier is multiplied with the seed of the random_state.
-
-    Returns
-    -------
-    random_state: instance of RandomState
-        The validated random state.
-    """
-    if random_state is None or seed_multiplier is None:
-        return sklearn.utils.check_random_state(random_state)
-
-    check_scalar(seed_multiplier, name='seed_multiplier', target_type=int,
-                 min_val=1)
-    random_state = copy.deepcopy(random_state)
+def check_random_state(random_state, seed_multiplier=1):
+    # Check given random state
     random_state = sklearn.utils.check_random_state(random_state)
 
-    seed = (random_state.randint(2**31)*seed_multiplier) % (2**31)
-    return np.random.RandomState(seed)
+    # Check multiplier
+    check_scalar(seed_multiplier, 'seed_multiplier', int, min_val=1)
+
+    seed = random_state.get_state()[1][0]
+
+    return np.random.RandomState((seed * seed_multiplier) % (2 ** 32))