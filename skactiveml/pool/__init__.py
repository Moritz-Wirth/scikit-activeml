--- conflicted
+++ resolved
@@ -69,10 +69,7 @@
     "TypiClust",
     "Badge",
     "GreedyBALD",
-<<<<<<< HEAD
     "RegressionTreeBasedAL",
-=======
     "SubSamplingWrapper",
     "ParallelUtilityEstimationWrapper",
->>>>>>> 921f5952
 ]