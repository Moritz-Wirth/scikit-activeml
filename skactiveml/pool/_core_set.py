"""
Module implementing the core-set query strategy.

Core-set selection problem aims to find a small subset given a large labeled
dataset such that a model learned over the small subset is competitive over the
whole dataset.
"""

import numpy as np

from ..base import SingleAnnotatorPoolQueryStrategy
from ..utils import (
    MISSING_LABEL,
    labeled_indices,
    unlabeled_indices,
    rand_argmax,
)
from sklearn.utils.validation import (
    check_array,
    check_consistent_length,
    check_random_state,
    column_or_1d,
)
from sklearn.metrics import pairwise_distances_argmin_min


class CoreSet(SingleAnnotatorPoolQueryStrategy):
    """Core Set

    This class implement a core-set based query strategies, i.e., the
    standard greedy algorithm for the k-center problem [1]_.

    Parameters
    ----------
    missing_label : scalar or string or np.nan or None, default=np.nan
        Value to represent a missing label.
    random_state : None or int or np.random.RandomState, default=None
        The random state to use.

    References
    ----------
    .. [1] O. Sener and S. Savarese. Active Learning for Convolutional Neural
       Networks: A Core-Set Approach. In Int. Conf. Learn. Represent., 2018.
    """

    def __init__(self, missing_label=MISSING_LABEL, random_state=None):
        super().__init__(
            missing_label=missing_label, random_state=random_state
        )

    def query(
        self,
        X,
        y,
        candidates=None,
        batch_size=1,
        return_utilities=False,
    ):
        """Determines for which candidate samples labels are to be queried.

        Parameters
        ----------
        X : array-like of shape (n_samples, n_features)
            Training data set, usually complete, i.e., including the labeled
            and unlabeled samples.
        y : array-like of shape (n_samples,)
            Labels of the training data set (possibly including unlabeled ones
            indicated by `self.missing_label`).
        candidates : None or array-like of shape (n_candidates), dtype=int or \
                array-like of shape (n_candidates, n_features), default=None
            - If `candidates` is `None`, the unlabeled samples from
              `(X,y)` are considered as `candidates`.
            - If `candidates` is of shape `(n_candidates,)` and of type
              `int`, `candidates` is considered as the indices of the
              samples in `(X,y)`.
            - If `candidates` is of shape `(n_candidates, *)`, the
              candidate samples are directly given in `candidates` (not
              necessarily contained in `X`).
        batch_size : int, default=1
            The number of samples to be selected in one AL cycle.
        return_utilities : bool, default=False
            If `True`, also return the utilities based on the query strategy.

        Returns
        -------
        query_indices : numpy.ndarray of shape (batch_size,)
            The query indices indicate for which candidate sample a label is
            to be queried, e.g., `query_indices[0]` indicates the first
            selected sample.

            - If `candidates` is `None` or of shape
              `(n_candidates,)`, the indexing refers to the samples in
              `X`.
            - If `candidates` is of shape `(n_candidates, n_features)`,
              the indexing refers to the samples in `candidates`.
        utilities : numpy.ndarray of shape (batch_size, n_samples) or \
                numpy.ndarray of shape (batch_size, n_candidates)
            The utilities of samples after each selected sample of the batch,
            e.g., `utilities[0]` indicates the utilities used for selecting
            the first sample (with index `query_indices[0]`) of the batch.
            Utilities for labeled samples will be set to np.nan.

            - If `candidates` is `None` or of shape
              `(n_candidates,)`, the indexing refers to the samples in
              `X`.
            - If `candidates` is of shape `(n_candidates, n_features)`,
              the indexing refers to the samples in `candidates`.
        """
<<<<<<< HEAD

        is_multilabel = np.array(y).ndim == 2 # here changes

=======
>>>>>>> 3dc612d3
        X, y, candidates, batch_size, return_utilities = self._validate_data(
            X, y, candidates, batch_size, return_utilities, reset=True, is_multilabel=is_multilabel,
        )

        X_cand, mapping = self._transform_candidates(candidates, X, y, is_multilabel=is_multilabel)

        if mapping is not None:
            query_indices, utilities = k_greedy_center(
                X,
                y,
                batch_size,
                self.random_state_,
                self.missing_label_,
                mapping,
            )
        else:
            selected_samples = labeled_indices(
                y=y, missing_label=self.missing_label_
            )

            if is_multilabel:  # here changes, process labeled indices to not have shape [500, 2]
                selected_samples = np.unique(selected_samples[:, 0])

            X_with_cand = np.concatenate((X_cand, X[selected_samples]), axis=0)
            n_new_cand = X_cand.shape[0]
            y_cand = np.full(shape=n_new_cand, fill_value=self.missing_label)
            y_with_cand = np.concatenate(
                (y_cand, y[selected_samples]), axis=None
            )
            mapping = np.arange(n_new_cand)
            query_indices, utilities = k_greedy_center(
                X_with_cand,
                y_with_cand,
                batch_size,
                self.random_state_,
                self.missing_label_,
                mapping,
                n_new_cand,
            )

        if return_utilities:
            return query_indices, utilities
        else:
            return query_indices


def k_greedy_center(
    X,
    y,
    batch_size=1,
    random_state=None,
    missing_label=MISSING_LABEL,
    mapping=None,
    n_new_cand=None,
):
    """
    An active learning method that greedily forms a batch to minimize the
    maximum distance to a cluster center among all unlabeled datapoints.

    Parameters
    ----------
    X : array-like of shape (n_samples, n_features)
       Training data set, usually complete, i.e., including the labeled and
       unlabeled samples.
    y : np.ndarray of shape (n_samples,)
        Labels of the training data set (possibly including unlabeled ones
        indicated by `self.missing_label`).
    batch_size : int, default=1
       The number of samples to be selected in one AL cycle.
    random_state : None or int or np.random.RandomState, default=None
       Random state for candidate selection.
    missing_label : scalar or string or np.nan or None, default=np.nan
       Value to represent a missing label.
    mapping : None or np.ndarray of shape (n_candidates,), default=None
       Index array that maps `candidates` to `X` (`candidates = X[mapping]`).
    n_new_cand : int or None, default=None
       The number of new candidates that are additionally added to `X`.
       Only used for the case, that in the query function with the shape of
       `candidates` is `(n_candidates, n_feature)`.

    Returns
    -------
    query_indices : numpy.ndarray of shape (batch_size)
        The query_indices indicate for which candidate sample a label is
        to queried, e.g., `query_indices[0]` indicates the first selected
        sample.

        - If `candidates` is `None` or of shape
          `(n_candidates,)`, the indexing refers to the samples in
          `X`.
        - If `candidates` is of shape `(n_candidates, n_features)`,
          the indexing refers to the samples in `candidates`.
    utilities : numpy.ndarray of shape (batch_size, n_samples) or \
            numpy.ndarray of shape (batch_size, n_candidates)
        The utilities of samples after each selected sample of the batch,
        e.g., `utilities[0]` indicates the utilities used for selecting
        the first sample (with index `query_indices[0]`) of the batch.
        Utilities for labeled samples will be set to np.nan.

        - If `candidates` is `None` or of shape
          `(n_candidates,)`, the indexing refers to the samples in
          `X`.
        - If `candidates` is of shape `(n_candidates, n_features)`,
          the indexing refers to the samples in `candidates`.
    """

    # valid the input shape whether is valid or not.

    is_multilabel = np.array(y).ndim == 2  # TODO maybe as argument

    X = check_array(X, allow_nd=True)
<<<<<<< HEAD
    if not is_multilabel:
        y = check_array(
            y, ensure_2d=False, force_all_finite="allow-nan", dtype=None
        )
        y = column_or_1d(y, warn=True)
    else:
        y = check_array(y, ensure_2d=True, force_all_finite="allow-nan")
=======
    y = check_array(
        y, ensure_2d=False, ensure_all_finite="allow-nan", dtype=None
    )
    y = column_or_1d(y, warn=True)
>>>>>>> 3dc612d3
    check_consistent_length(X, y)

    selected_samples = labeled_indices(y, missing_label=missing_label)


    if is_multilabel:  # here changes, process labeled indices to not have shape [500, 2]
        selected_samples = np.unique(selected_samples[:, 0])

    random_state_ = check_random_state(random_state)

    if mapping is None:
        mapping = unlabeled_indices(y, missing_label=missing_label)
    else:
        mapping = column_or_1d(mapping, dtype=int, warn=True)

    if not isinstance(batch_size, int):
        raise TypeError("batch_size must be a integer")

    # initialize the utilities matrix with
    if n_new_cand is None:
        utilities = np.zeros(shape=(batch_size, X.shape[0]))
    elif isinstance(n_new_cand, int):
        if n_new_cand == len(mapping):
            utilities = np.zeros(shape=(batch_size, n_new_cand))
        else:
            raise ValueError(
                "n_new_cand must equal to the length of mapping array"
            )
    else:
        raise TypeError("Only n_new_cand with type int is supported.")

    query_indices = np.zeros(batch_size, dtype=int)

    for i in range(batch_size):
        if i == 0:
            update_dist = _update_distances(X, selected_samples, mapping)
        else:
            latest_dist = utilities[i - 1]
            update_dist = _update_distances(
                X=X,
                cluster_centers=[query_indices[i - 1]],
                mapping=mapping,
                latest_distance=latest_dist,
            )

        if n_new_cand is None:
            utilities[i] = update_dist
        else:
            utilities[i] = update_dist[mapping]

        # select index
        query_indices[i] = rand_argmax(
            utilities[i], random_state=random_state_
        )[0]

    return query_indices, utilities


def _update_distances(X, cluster_centers, mapping, latest_distance=None):
    """
    Update minimum distances by given cluster centers.

    Parameters
    ----------
    X : array-like of shape (n_samples, n_features)
        Training data set, usually complete, i.e., including the labeled and
        unlabeled samples.
    cluster_centers : array-like of shape (n_cluster_centers)
        Indices of cluster centers.
    mapping : np.ndarray of shape (n_candidates, ), default=None
        Index array that maps `candidates` to `X` (`candidates = X[mapping]`).
    latest_distance : array-like of shape (n_samples) default None
        The distance between each sample and its nearest center. Used to
        speed up the computation of distances for the next selected sample.

    Returns
    -------
    result-dist : np.ndarray of shape (1, n_samples)
        - If there aren't any cluster centers existing, the default distance
        will be 0.
        - If there are some cluster center exist, the return will be the
        distance between each sample and its nearest center after each selected
        sample of the batch. In the case of cluster center the value will be
        `np.nan`.
        - For the case, that indices aren't in `mapping`, the corresponding
        value in `result-dist` will be also `np.nan`.
    """
    dist = np.zeros(shape=X.shape[0])

    if len(cluster_centers) > 0:
        cluster_center_feature = X[cluster_centers]
        _, dist = pairwise_distances_argmin_min(X, cluster_center_feature)

    if latest_distance is not None:
        sum_dist = np.nansum(latest_distance)
        latest_distance_tmp = latest_distance
        if sum_dist == 0:
            latest_distance_tmp = latest_distance.copy()
            latest_distance_tmp[latest_distance_tmp == 0] = np.inf
        l_distance = np.zeros(shape=X.shape[0])
        l_distance[mapping] = latest_distance_tmp[mapping]
        dist = np.minimum(l_distance, dist)

    result_dist = np.full(X.shape[0], np.nan)
    result_dist[mapping] = dist[mapping]
    result_dist[cluster_centers] = np.nan

    return result_dist<|MERGE_RESOLUTION|>--- conflicted
+++ resolved
@@ -106,12 +106,8 @@
             - If `candidates` is of shape `(n_candidates, n_features)`,
               the indexing refers to the samples in `candidates`.
         """
-<<<<<<< HEAD
-
         is_multilabel = np.array(y).ndim == 2 # here changes
 
-=======
->>>>>>> 3dc612d3
         X, y, candidates, batch_size, return_utilities = self._validate_data(
             X, y, candidates, batch_size, return_utilities, reset=True, is_multilabel=is_multilabel,
         )
@@ -223,20 +219,13 @@
     is_multilabel = np.array(y).ndim == 2  # TODO maybe as argument
 
     X = check_array(X, allow_nd=True)
-<<<<<<< HEAD
     if not is_multilabel:
         y = check_array(
-            y, ensure_2d=False, force_all_finite="allow-nan", dtype=None
+            y, ensure_2d=False, ensure_all_finite="allow-nan", dtype=None
         )
         y = column_or_1d(y, warn=True)
     else:
         y = check_array(y, ensure_2d=True, force_all_finite="allow-nan")
-=======
-    y = check_array(
-        y, ensure_2d=False, ensure_all_finite="allow-nan", dtype=None
-    )
-    y = column_or_1d(y, warn=True)
->>>>>>> 3dc612d3
     check_consistent_length(X, y)
 
     selected_samples = labeled_indices(y, missing_label=missing_label)
