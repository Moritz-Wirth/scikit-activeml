import unittest
from copy import deepcopy

import numpy as np
from sklearn.gaussian_process import GaussianProcessClassifier
from sklearn.svm import SVC

from skactiveml.classifier import SklearnClassifier, ParzenWindowClassifier
from skactiveml.pool import UncertaintySampling, expected_average_precision
from skactiveml.pool._uncertainty_sampling import uncertainty_scores
from skactiveml.utils import MISSING_LABEL
from skactiveml.tests.template_query_strategy import (
    TemplateSingleAnnotatorPoolQueryStrategy,
)


class TestUncertaintySampling(
    TemplateSingleAnnotatorPoolQueryStrategy, unittest.TestCase
):
    def setUp(self):
        self.classes = [0, 1]
        query_default_params_clf = {
            "X": np.array([[1, 2], [5, 8], [8, 4], [5, 4]]),
            #'y': np.array([0, 1, MISSING_LABEL, MISSING_LABEL]),
            "clf": ParzenWindowClassifier(
                random_state=0, classes=self.classes
            ),
            "y": np.array([0, 0, MISSING_LABEL, MISSING_LABEL]),
            #'clf': SklearnClassifier(SVC(probability=True), random_state=0, classes=[0, 1]),
        }
        super().setUp(
            qs_class=UncertaintySampling,
            init_default_params={},
            query_default_params_clf=query_default_params_clf,
        )

    def test_init_param_method(self, test_cases=None):
        test_cases = [] if test_cases is None else test_cases
        test_cases += [(1, TypeError), ("string", ValueError)]
        self._test_param("init", "method", test_cases)

    def test_init_param_cost_matrix(self, test_cases=None):
        test_cases = [] if test_cases is None else test_cases
        test_cases += [
            (np.ones((2, 3)), ValueError),
            ("string", ValueError),
            (np.ones((3, 3)), ValueError),
        ]
        self._test_param("init", "cost_matrix", test_cases)
        self._test_param(
            "init",
            "cost_matrix",
            [(np.ones([2, 2]) - np.eye(2), ValueError)],
            replace_init_params={"method": "entropy"},
        )

    def test_query_param_clf(self):
<<<<<<< HEAD
        selector = UncertaintySampling()
        self.assertRaises(
            TypeError,
            selector.query,
            candidates=self.candidates,
            clf=GaussianProcessClassifier(),
            X=self.X,
            y=self.y,
        )

    def test_query_param_sample_weight(self):
        selector = UncertaintySampling()
        self.assertRaises(
            ValueError, selector.query, **self.kwargs, sample_weight="string"
        )
        self.assertRaises(
            ValueError,
            selector.query,
            **self.kwargs,
            sample_weight=self.candidates
        )
        self.assertRaises(
            ValueError,
            selector.query,
            **self.kwargs,
            sample_weight=np.empty((len(self.X) - 1))
        )
        self.assertRaises(
            ValueError,
            selector.query,
            **self.kwargs,
            sample_weight=np.empty((len(self.X) + 1))
        )
        self.assertRaises(
            ValueError,
            selector.query,
            **self.kwargs,
            sample_weight=np.ones((len(self.X) + 1))
        )
        self.assertRaises(
            ValueError,
            selector.query,
            X=self.X,
            y=self.y,
            candidates=None,
            clf=self.clf,
            sample_weight=np.ones((len(self.X) + 1)),
        )
        self.assertRaises(
            ValueError,
            selector.query,
            X=self.X,
            y=self.y,
            candidates=[0],
            clf=self.clf,
            sample_weight=np.ones(2),
        )

    def test_query_param_utility_weight(self):
        selector = UncertaintySampling()
        self.assertRaises(
            ValueError, selector.query, **self.kwargs, utility_weight="string"
        )
        self.assertRaises(
            ValueError,
            selector.query,
            **self.kwargs,
            utility_weight=self.candidates
        )
        self.assertRaises(
            ValueError,
            selector.query,
            **self.kwargs,
            utility_weight=np.empty((len(self.candidates) - 1))
        )
        self.assertRaises(
            ValueError,
            selector.query,
            **self.kwargs,
            utility_weight=np.empty((len(self.candidates) + 1))
        )
        self.assertRaises(
            ValueError,
            selector.query,
            **self.kwargs,
            utility_weight=np.ones((len(self.candidates) + 1))
        )
        self.assertRaises(
            ValueError,
            selector.query,
            X=self.X,
            y=self.y,
            candidates=None,
            clf=self.clf,
            utility_weight=np.ones((len(self.candidates) + 1)),
        )
        self.assertRaises(
            ValueError,
            selector.query,
            X=self.X,
            y=self.y,
            candidates=[0],
            clf=self.clf,
            utility_weight=np.ones(2),
        )

    def test_query_param_fit_clf(self):
        selector = UncertaintySampling()
        self.assertRaises(
            TypeError, selector.query, **self.kwargs, fit_clf="string"
        )
        self.assertRaises(
            TypeError, selector.query, **self.kwargs, fit_clf=self.candidates
        )
        self.assertRaises(
            TypeError, selector.query, **self.kwargs, fit_clf=None
        )
=======
        add_test_cases = [
            (SVC(), TypeError),
            (SklearnClassifier(SVC()), AttributeError),
            (SklearnClassifier(SVC(probability=True)), None),
        ]
        super().test_query_param_clf(test_cases=add_test_cases)

    def test_query_param_sample_weight(self, test_cases=None):
        test_cases = [] if test_cases is None else test_cases
        X = self.query_default_params_clf["X"]
        test_cases += [
            ("string", ValueError),
            (X, ValueError),
            (np.empty((len(X) - 1)), ValueError),
        ]
        super().test_query_param_sample_weight(test_cases)
>>>>>>> 9979a2c9

    def test_query(self):
        compare_list = []
        random_state = np.random.RandomState(42)
        clf = SklearnClassifier(
            estimator=GaussianProcessClassifier(),
            random_state=random_state,
            classes=self.classes,
        )
        candidates = random_state.rand(100, 10)
        X = random_state.rand(100, 10)
        y = random_state.randint(0, 2, (100,))

        # utility_weight
        qs = UncertaintySampling()
        utility_weight = np.arange(len(self.candidates))
        utility_weight = utility_weight*utility_weight
        idx, utils_w = qs.query(**self.kwargs, utility_weight=utility_weight,
                              return_utilities=True)
        idx, utils = qs.query(**self.kwargs, return_utilities=True)
        np.testing.assert_array_equal(utils*utility_weight, utils_w)


        # query
        qs = UncertaintySampling(method="entropy")
        compare_list.append(qs.query(X, y, clf, candidates=candidates))

        qs = UncertaintySampling(method="margin_sampling")
        compare_list.append(qs.query(X, y, clf, candidates=candidates))

        qs = UncertaintySampling(method="least_confident")
        compare_list.append(qs.query(X, y, clf, candidates=candidates))

        for x in compare_list:
            self.assertEqual(compare_list[0], x)

        qs = UncertaintySampling(
            method="margin_sampling", cost_matrix=[[0, 1], [1, 0]]
        )
        qs.query(candidates=[[1]], clf=clf, X=[[1]], y=[MISSING_LABEL])

        qs = UncertaintySampling(
            method="least_confident", cost_matrix=[[0, 1], [1, 0]]
        )
        qs.query(candidates=[[1]], clf=clf, X=[[1]], y=[MISSING_LABEL])

        qs = UncertaintySampling(method="expected_average_precision")
        qs.query(candidates=[[1]], clf=clf, X=[[1]], y=[MISSING_LABEL])

        candidates = np.random.rand(10, 2)
        query_params = deepcopy(self.query_default_params_clf)
        query_params["candidates"] = candidates
        best_indices, utilities = qs.query(
            **query_params, return_utilities=True
        )
        self.assertEqual(utilities.shape, (1, len(candidates)))
        self.assertEqual(best_indices.shape, (1,))


class TestExpectedAveragePrecision(unittest.TestCase):
    def setUp(self):
        self.classes = np.array([0, 1])
        self.probas = np.array([[0.4, 0.6], [0.3, 0.7]])
        self.scores_val = np.array([2.0, 2.0])

    def test_param_classes(self):
        self.assertRaises(
            ValueError,
            expected_average_precision,
            classes=[],
            probas=self.probas,
        )
        self.assertRaises(
            ValueError,
            expected_average_precision,
            classes="string",
            probas=self.probas,
        )
        self.assertRaises(
            ValueError,
            expected_average_precision,
            classes=[0],
            probas=self.probas,
        )
        self.assertRaises(
            ValueError,
            expected_average_precision,
            classes=[0, 1, 2],
            probas=self.probas,
        )

    def test_param_probas(self):
        self.assertRaises(
            ValueError,
            expected_average_precision,
            classes=self.classes,
            probas=[1],
        )
        self.assertRaises(
            ValueError,
            expected_average_precision,
            classes=self.classes,
            probas=[[[1]]],
        )
        self.assertRaises(
            ValueError,
            expected_average_precision,
            classes=self.classes,
            probas=[[0.7, 0.1, 0.2]],
        )
        self.assertRaises(
            ValueError,
            expected_average_precision,
            classes=self.classes,
            probas=[[0.6, 0.2]],
        )
        self.assertRaises(
            ValueError,
            expected_average_precision,
            classes=self.classes,
            probas="string",
        )

    def test_expected_average_precision(self):
        expected_average_precision(classes=self.classes, probas=[[0.0, 1.0]])
        scores = expected_average_precision(
            classes=self.classes, probas=self.probas
        )
        self.assertTrue(scores.shape == (len(self.probas),))
        np.testing.assert_array_equal(scores, self.scores_val)


class TestUncertaintyScores(unittest.TestCase):
    def setUp(self):
        self.probas = np.array([[0.2, 0.5, 0.3], [0.1, 0.7, 0.2]])
        self.classes = np.array([0, 1, 2])
        self.cost_matrix = np.ones((3, 3))

    def test_param_probas(self):
        self.assertRaises(ValueError, uncertainty_scores, probas=[1])
        self.assertRaises(ValueError, uncertainty_scores, probas=[[[1]]])
        self.assertRaises(
            ValueError, uncertainty_scores, probas=[[0.6, 0.1, 0.2]]
        )
        self.assertRaises(ValueError, uncertainty_scores, probas="string")

    def test_init_param_method(self):
        self.assertRaises(
            ValueError, uncertainty_scores, self.probas, method="String"
        )
        self.assertRaises(
            ValueError, uncertainty_scores, self.probas, method=1
        )

    def test_param_cost_matrix(self):
        self.assertRaises(
            ValueError,
            uncertainty_scores,
            self.probas,
            cost_matrix=np.ones((2, 3)),
        )
        self.assertRaises(
            ValueError, uncertainty_scores, self.probas, cost_matrix="string"
        )
        self.assertRaises(
            ValueError,
            uncertainty_scores,
            self.probas,
            cost_matrix=np.ones((2, 2)),
        )

    def test_uncertainty_scores(self):
        # least_confident
        val_scores = np.array([0.5, 0.3])
        scores = uncertainty_scores(self.probas, method="least_confident")
        np.testing.assert_allclose(val_scores, scores)
        # entropy
        val_scores = np.array([1.029653014, 0.8018185525])
        scores = uncertainty_scores(self.probas, method="entropy")
        np.testing.assert_allclose(val_scores, scores)
        # margin_sampling
        val_scores = np.array([0.8, 0.5])
        scores = uncertainty_scores(self.probas, method="margin_sampling")
        np.testing.assert_allclose(val_scores, scores)<|MERGE_RESOLUTION|>--- conflicted
+++ resolved
@@ -55,125 +55,6 @@
         )
 
     def test_query_param_clf(self):
-<<<<<<< HEAD
-        selector = UncertaintySampling()
-        self.assertRaises(
-            TypeError,
-            selector.query,
-            candidates=self.candidates,
-            clf=GaussianProcessClassifier(),
-            X=self.X,
-            y=self.y,
-        )
-
-    def test_query_param_sample_weight(self):
-        selector = UncertaintySampling()
-        self.assertRaises(
-            ValueError, selector.query, **self.kwargs, sample_weight="string"
-        )
-        self.assertRaises(
-            ValueError,
-            selector.query,
-            **self.kwargs,
-            sample_weight=self.candidates
-        )
-        self.assertRaises(
-            ValueError,
-            selector.query,
-            **self.kwargs,
-            sample_weight=np.empty((len(self.X) - 1))
-        )
-        self.assertRaises(
-            ValueError,
-            selector.query,
-            **self.kwargs,
-            sample_weight=np.empty((len(self.X) + 1))
-        )
-        self.assertRaises(
-            ValueError,
-            selector.query,
-            **self.kwargs,
-            sample_weight=np.ones((len(self.X) + 1))
-        )
-        self.assertRaises(
-            ValueError,
-            selector.query,
-            X=self.X,
-            y=self.y,
-            candidates=None,
-            clf=self.clf,
-            sample_weight=np.ones((len(self.X) + 1)),
-        )
-        self.assertRaises(
-            ValueError,
-            selector.query,
-            X=self.X,
-            y=self.y,
-            candidates=[0],
-            clf=self.clf,
-            sample_weight=np.ones(2),
-        )
-
-    def test_query_param_utility_weight(self):
-        selector = UncertaintySampling()
-        self.assertRaises(
-            ValueError, selector.query, **self.kwargs, utility_weight="string"
-        )
-        self.assertRaises(
-            ValueError,
-            selector.query,
-            **self.kwargs,
-            utility_weight=self.candidates
-        )
-        self.assertRaises(
-            ValueError,
-            selector.query,
-            **self.kwargs,
-            utility_weight=np.empty((len(self.candidates) - 1))
-        )
-        self.assertRaises(
-            ValueError,
-            selector.query,
-            **self.kwargs,
-            utility_weight=np.empty((len(self.candidates) + 1))
-        )
-        self.assertRaises(
-            ValueError,
-            selector.query,
-            **self.kwargs,
-            utility_weight=np.ones((len(self.candidates) + 1))
-        )
-        self.assertRaises(
-            ValueError,
-            selector.query,
-            X=self.X,
-            y=self.y,
-            candidates=None,
-            clf=self.clf,
-            utility_weight=np.ones((len(self.candidates) + 1)),
-        )
-        self.assertRaises(
-            ValueError,
-            selector.query,
-            X=self.X,
-            y=self.y,
-            candidates=[0],
-            clf=self.clf,
-            utility_weight=np.ones(2),
-        )
-
-    def test_query_param_fit_clf(self):
-        selector = UncertaintySampling()
-        self.assertRaises(
-            TypeError, selector.query, **self.kwargs, fit_clf="string"
-        )
-        self.assertRaises(
-            TypeError, selector.query, **self.kwargs, fit_clf=self.candidates
-        )
-        self.assertRaises(
-            TypeError, selector.query, **self.kwargs, fit_clf=None
-        )
-=======
         add_test_cases = [
             (SVC(), TypeError),
             (SklearnClassifier(SVC()), AttributeError),
@@ -190,7 +71,66 @@
             (np.empty((len(X) - 1)), ValueError),
         ]
         super().test_query_param_sample_weight(test_cases)
->>>>>>> 9979a2c9
+
+    def test_query_param_utility_weight(self):
+        selector = UncertaintySampling()
+        self.assertRaises(
+            ValueError, selector.query, **self.kwargs, utility_weight="string"
+        )
+        self.assertRaises(
+            ValueError,
+            selector.query,
+            **self.kwargs,
+            utility_weight=self.candidates
+        )
+        self.assertRaises(
+            ValueError,
+            selector.query,
+            **self.kwargs,
+            utility_weight=np.empty((len(self.candidates) - 1))
+        )
+        self.assertRaises(
+            ValueError,
+            selector.query,
+            **self.kwargs,
+            utility_weight=np.empty((len(self.candidates) + 1))
+        )
+        self.assertRaises(
+            ValueError,
+            selector.query,
+            **self.kwargs,
+            utility_weight=np.ones((len(self.candidates) + 1))
+        )
+        self.assertRaises(
+            ValueError,
+            selector.query,
+            X=self.X,
+            y=self.y,
+            candidates=None,
+            clf=self.clf,
+            utility_weight=np.ones((len(self.candidates) + 1)),
+        )
+        self.assertRaises(
+            ValueError,
+            selector.query,
+            X=self.X,
+            y=self.y,
+            candidates=[0],
+            clf=self.clf,
+            utility_weight=np.ones(2),
+        )
+
+    def test_query_param_fit_clf(self):
+        selector = UncertaintySampling()
+        self.assertRaises(
+            TypeError, selector.query, **self.kwargs, fit_clf="string"
+        )
+        self.assertRaises(
+            TypeError, selector.query, **self.kwargs, fit_clf=self.candidates
+        )
+        self.assertRaises(
+            TypeError, selector.query, **self.kwargs, fit_clf=None
+        )
 
     def test_query(self):
         compare_list = []
